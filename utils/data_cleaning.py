--- conflicted
+++ resolved
@@ -43,14 +43,40 @@
 
 def standardize_text(df, columns):
     """Standardizes text columns in a Dask DataFrame."""
+    df_cleaned = df.copy()
     for col in columns:
-        df[col] = df[col].str.lower().str.strip()
-    return df, None
+        if col not in df_cleaned.columns:
+            return None, f"Error: Column '{col}' not found."
+        df_cleaned[col] = df_cleaned[col].str.lower().str.strip()
+    return df_cleaned, None
 
 def handle_outliers_iqr(df, columns, strategy='remove', multiplier=1.5):
-    """Handles outliers in a Dask DataFrame using the IQR method."""
+    """
+    Handles outliers in numerical columns using the Interquartile Range (IQR) method on a Dask DataFrame.
+
+    Technical: Calculates the IQR (Q3 - Q1) for each specified column. Outliers are
+    identified as data points that fall below Q1 - 1.5*IQR or above Q3 + 1.5*IQR.
+    The function can either remove these rows or cap the values at the outlier boundaries.
+
+    Layman: This function finds and deals with extreme values (outliers) in your data.
+    You can choose to either completely remove the rows containing these outliers or
+    replace the outlier values with the nearest "normal" value.
+
+    Args:
+        df (dd.DataFrame): The input Dask DataFrame.
+        columns (list): A list of numerical column names to process.
+        strategy (str): The strategy to handle outliers ('remove' or 'cap').
+        multiplier (float): The IQR multiplier to determine outlier boundaries.
+
+    Returns:
+        tuple: A tuple containing the new Dask DataFrame and an error message (if any).
+    """
     df_cleaned = df.copy()
     for col in columns:
+        if col not in df_cleaned.columns:
+            return None, f"Error: Column '{col}' not found."
+
+        # The quantiles must be computed to be used in the filter
         Q1 = df_cleaned[col].quantile(0.25).compute()
         Q3 = df_cleaned[col].quantile(0.75).compute()
         IQR = Q3 - Q1
@@ -61,108 +87,8 @@
             df_cleaned = df_cleaned[(df_cleaned[col] >= lower_bound) & (df_cleaned[col] <= upper_bound)]
         elif strategy == 'cap':
             df_cleaned[col] = df_cleaned[col].clip(lower_bound, upper_bound)
-    return df_cleaned, None
-
-def impute_knn(df, columns, n_neighbors=5):
-    """
-    Imputes missing values using KNN. This requires computing the data.
-    NOTE: This operation can be very slow and memory-intensive on large datasets.
-    """
-<<<<<<< HEAD
-    try:
-        # Compute the necessary columns to pass to scikit-learn
-        pandas_df = df[columns].compute()
-        imputer = KNNImputer(n_neighbors=n_neighbors)
-        imputed_data = imputer.fit_transform(pandas_df)
-
-        # Create a dask dataframe from the imputed pandas dataframe
-        imputed_dd = dd.from_pandas(pd.DataFrame(imputed_data, columns=columns), npartitions=df.npartitions)
-
-        # Update the original dask dataframe
-        df = df.drop(columns=columns)
-        df = dd.concat([df, imputed_dd], axis=1)
-        return df, None
-    except Exception as e:
-        return None, f"Error during KNN imputation: {e}"
-=======
-    df_cleaned = df.copy()
-    for col in columns:
-        if col not in df_cleaned.columns:
-            return None, f"Error: Column '{col}' not found."
-        if pd.api.types.is_string_dtype(df_cleaned[col]):
-            df_cleaned[col] = df_cleaned[col].str.lower().str.strip()
-    return df_cleaned, None
-
-def handle_outliers_iqr(df, columns, strategy='remove', multiplier=1.5):
-    """
-    Handles outliers in numerical columns using the Interquartile Range (IQR) method.
-
-    Technical: Calculates the IQR (Q3 - Q1) for each specified column. Outliers are
-    identified as data points that fall below Q1 - 1.5*IQR or above Q3 + 1.5*IQR.
-    The function can either remove these rows or cap the values at the outlier boundaries.
-
-    Layman: This function finds and deals with extreme values (outliers) in your data.
-    You can choose to either completely remove the rows containing these outliers or
-    replace the outlier values with the nearest "normal" value.
-
-    Args:
-        df (pd.DataFrame): The input DataFrame.
-        columns (list): A list of numerical column names to process.
-        strategy (str): The strategy to handle outliers ('remove' or 'cap').
-        multiplier (float): The IQR multiplier to determine outlier boundaries.
-
-    Returns:
-        tuple: A tuple containing the new DataFrame and an error message (if any).
-    """
-    df_cleaned = df.copy()
-    for col in columns:
-        if col not in df_cleaned.columns or not pd.api.types.is_numeric_dtype(df_cleaned[col]):
-            return None, f"Error: Column '{col}' is not a valid numerical column."
-
-        Q1 = df_cleaned[col].quantile(0.25)
-        Q3 = df_cleaned[col].quantile(0.75)
-        IQR = Q3 - Q1
-        lower_bound = Q1 - multiplier * IQR
-        upper_bound = Q3 + multiplier * IQR
-
-        if strategy == 'remove':
-            df_cleaned = df_cleaned[(df_cleaned[col] >= lower_bound) & (df_cleaned[col] <= upper_bound)]
-        elif strategy == 'cap':
-            df_cleaned[col] = np.where(df_cleaned[col] < lower_bound, lower_bound, df_cleaned[col])
-            df_cleaned[col] = np.where(df_cleaned[col] > upper_bound, upper_bound, df_cleaned[col])
         else:
             return None, "Error: Invalid strategy. Choose 'remove' or 'cap'."
-
-    return df_cleaned, None
-
-def apply_regex_cleaning(df, column, pattern, replacement):
-    """
-    Cleans a text column using a regular expression.
-
-    Technical: Uses pandas' `str.replace()` method with `regex=True`. This allows for
-    finding and replacing substrings in a column based on a specified regex pattern.
-
-    Layman: This is an advanced "find and replace" for your text data. You can use it
-    to clean up complex text patterns, like removing special characters or extracting
-    specific parts of the text.
-
-    Args:
-        df (pd.DataFrame): The input DataFrame.
-        column (str): The name of the text column to clean.
-        pattern (str): The regex pattern to search for.
-        replacement (str): The string to replace the matched pattern with.
-
-    Returns:
-        tuple: A tuple containing the new DataFrame and an error message (if any).
-    """
-    df_cleaned = df.copy()
-    if column not in df_cleaned.columns or not pd.api.types.is_string_dtype(df_cleaned[column]):
-        return None, f"Error: Column '{column}' is not a valid text column."
-
-    try:
-        df_cleaned[column] = df_cleaned[column].str.replace(pattern, replacement, regex=True)
-    except Exception as e:
-        return None, f"Error applying regex: {e}"
 
     return df_cleaned, None
 
@@ -172,32 +98,82 @@
 
     Technical: Utilizes scikit-learn's `KNNImputer`. This method models each feature
     with missing values as a function of other features, and imputes missing values
-    based on the values of the k-nearest neighbors in the dataset.
+    based on the values of the k-nearest neighbors in the dataset. NOTE: This operation
+    requires converting the Dask DataFrame to a Pandas DataFrame by calling `.compute()`,
+    which can be very slow and memory-intensive on large datasets.
 
     Layman: This is a smart way to fill in missing values. Instead of just using the
     average, it looks at similar data points (neighbors) to make an educated guess
     about what the missing value should be.
 
     Args:
-        df (pd.DataFrame): The input DataFrame.
+        df (dd.DataFrame): The input Dask DataFrame.
         columns (list): A list of numerical column names to impute.
         n_neighbors (int): The number of neighbors to use for imputation.
 
     Returns:
-        tuple: A tuple containing the new DataFrame and an error message (if any).
+        tuple: A tuple containing the new Dask DataFrame and an error message (if any).
     """
-    df_imputed = df.copy()
+    try:
+        # Check if all columns exist and are numerical before computing
+        if not all(col in df.columns for col in columns):
+            return None, "Error: One or more specified columns do not exist."
+        
+        # Select and compute the necessary columns for scikit-learn
+        pandas_df = df[columns].compute()
+        
+        # Check for non-numerical columns after computing
+        numerical_cols = pandas_df.select_dtypes(include=np.number).columns.tolist()
+        if len(numerical_cols) != len(columns):
+            return None, "Error: All columns for KNN imputation must be numerical."
 
-    numerical_cols = df_imputed[columns].select_dtypes(include=np.number).columns.tolist()
-    if len(numerical_cols) != len(columns):
-        return None, "Error: All columns for KNN imputation must be numerical."
+        imputer = KNNImputer(n_neighbors=n_neighbors)
+        imputed_data = imputer.fit_transform(pandas_df)
 
-    try:
-        imputer = KNNImputer(n_neighbors=n_neighbors)
-        # The imputer returns a numpy array, so we need to put it back into a DataFrame
-        df_imputed[numerical_cols] = imputer.fit_transform(df_imputed[numerical_cols])
+        # Create a dask dataframe from the imputed pandas dataframe
+        imputed_dd = dd.from_pandas(pd.DataFrame(imputed_data, columns=columns), npartitions=df.npartitions)
+        
+        # Update the original dask dataframe with the imputed columns
+        # To handle column order, we drop and then concat
+        df = df.drop(columns=columns)
+        df = dd.concat([df, imputed_dd], axis=1)
+
+        return df, None
     except Exception as e:
         return None, f"Error during KNN imputation: {e}"
 
-    return df_imputed, None
->>>>>>> f7e3723e
+def apply_regex_cleaning(df, column, pattern, replacement):
+    """
+    Cleans a text column using a regular expression.
+
+    Technical: Uses pandas' `str.replace()` method with `regex=True`, which is supported
+    by Dask. This allows for finding and replacing substrings in a column based on a
+    specified regex pattern.
+
+    Layman: This is an advanced "find and replace" for your text data. You can use it
+    to clean up complex text patterns, like removing special characters or extracting
+    specific parts of the text.
+
+    Args:
+        df (dd.DataFrame): The input Dask DataFrame.
+        column (str): The name of the text column to clean.
+        pattern (str): The regex pattern to search for.
+        replacement (str): The string to replace the matched pattern with.
+
+    Returns:
+        tuple: A tuple containing the new Dask DataFrame and an error message (if any).
+    """
+    df_cleaned = df.copy()
+    if column not in df_cleaned.columns or not pd.api.types.is_string_dtype(df_cleaned[column].dtype):
+        return None, f"Error: Column '{column}' is not a valid text column."
+    
+    try:
+        df_cleaned[column] = df_cleaned[column].str.replace(pattern, replacement, regex=True)
+    except Exception as e:
+        return None, f"Error applying regex: {e}"
+
+    return df_cleaned, None
+    
+<br>
+
+This video discusses how to use the `merge()` function in Python, which is a core concept for combining data from multiple sources in a project like this one.