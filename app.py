# app.py

import os
import uuid
<<<<<<< HEAD
import json
import shutil
=======
>>>>>>> 71ad496d
from flask import Flask, render_template, request, redirect, url_for, session, send_file
from werkzeug.utils import secure_filename
from utils.data_ingestion import load_data, get_dataframe_summary
from utils.data_cleaning import (
    handle_missing_values, rename_column, convert_dtype,
    remove_duplicates, standardize_text, handle_outliers, correct_inconsistencies,
    format_date_column, sort_dataframe, reset_dataframe_index, drop_columns
)
from utils.data_engineering import (
    create_new_feature, apply_encoding, scale_features, rename_and_drop_columns
)
from utils.data_filtering import filter_dataframe
from utils.data_aggregation import group_by_aggregate, pivot_table
<<<<<<< HEAD
from utils.data_combining import combine_dataframes
from utils.modeling import get_model_list, run_models, get_hyperparameter_grid, tune_model_hyperparameters
=======

from utils.data_combining import combine_dataframes
from utils.modeling import get_model_list, run_models, get_hyperparameter_grid, tune_model_hyperparameters

>>>>>>> 71ad496d
from utils.eda import generate_univariate_plot, generate_bivariate_plot, generate_multivariate_plot
from utils.data_export import export_dataframe, export_ipynb
import pandas as pd
import numpy as np
import io

app = Flask(__name__)
app.secret_key = 'your_super_secret_key_here'
UPLOAD_FOLDER = 'uploads'
app.config['UPLOAD_FOLDER'] = UPLOAD_FOLDER

# Ensure the upload folder exists
os.makedirs(app.config['UPLOAD_FOLDER'], exist_ok=True)

PIPELINE_STAGES = [
    "Data Ingestion", "Data Cleaning", "EDA & Visualization",
    "Feature Engineering", "Model Building", "Model Evaluation", "Export & Finalization"
]

<<<<<<< HEAD
def _get_project_dir():
    if 'project_id' in session:
        return os.path.join(app.config['UPLOAD_FOLDER'], session['project_id'])
    return None

def _get_df_from_project():
    project_dir = _get_project_dir()
    if project_dir:
        state_path = os.path.join(project_dir, 'project_state.json')
        try:
            with open(state_path, 'r') as f:
                state = json.load(f)
            data_path = os.path.join(project_dir, state['data_filename'])
            if state['data_filename'].endswith('.csv'):
                df = pd.read_csv(data_path)
            else:
                df = pd.read_excel(data_path)
            return df, None
        except Exception as e:
            return None, f"Error loading project data: {e}"
    return None, "No project loaded. Please create or load a project."

def _save_df_to_project(df):
    project_dir = _get_project_dir()
    if project_dir:
        state_path = os.path.join(project_dir, 'project_state.json')
        try:
            with open(state_path, 'r') as f:
                state = json.load(f)
            data_path = os.path.join(project_dir, state['data_filename'])
            if state['data_filename'].endswith('.csv'):
                df.to_csv(data_path, index=False)
            else:
                df.to_excel(data_path, index=False)
            return True, None
        except Exception as e:
            return False, f"Error saving project data: {e}"
    return False, "No project loaded."

def _save_project_state():
    project_dir = _get_project_dir()
    if project_dir:
        state_path = os.path.join(project_dir, 'project_state.json')
        state = {
            'project_id': session.get('project_id'),
            'data_filename': session.get('data_filename'),
            'code_log': session.get('code_log', []),
            'last_run_features': session.get('last_run_features'),
            'last_run_target': session.get('last_run_target'),
            'last_run_problem_type': session.get('last_run_problem_type')
        }
        with open(state_path, 'w') as f:
            json.dump(state, f, indent=4)
=======
def _get_df_from_filepath():
    """
    Retrieves the DataFrame from the file path stored in the session.
    """
    if 'filepath' in session:
        filepath = session['filepath']
        file_ext = session.get('file_ext', '.csv') # Default to csv
        try:
            if file_ext == '.csv':
                df = pd.read_csv(filepath)
            else:
                df = pd.read_excel(filepath)
            return df, None
        except Exception as e:
            return None, f"Error reading file: {e}"
    return None, "No dataset loaded. Please upload one."

def _save_df_to_filepath(df):
    """
    Saves the DataFrame to the file path stored in the session.
    """
    if 'filepath' in session:
        filepath = session['filepath']
        file_ext = session.get('file_ext', '.csv')
        try:
            if file_ext == '.csv':
                df.to_csv(filepath, index=False)
            else:
                df.to_excel(filepath, index=False)
            return True, None
        except Exception as e:
            return False, f"Error saving file: {e}"
    return False, "Filepath not found in session."
>>>>>>> 71ad496d

def _get_progress_data(current_stage_name):
    try:
        current_index = PIPELINE_STAGES.index(current_stage_name)
        progress_percent = int(((current_index + 1) / len(PIPELINE_STAGES)) * 100)
    except ValueError:
        current_index = 0
        progress_percent = 0
    return current_stage_name, progress_percent


@app.route('/', methods=['GET', 'POST'])
def index():
    error_message = None
    if request.method == 'POST':
<<<<<<< HEAD
        action = request.form.get('action')
        
        try:
            if action == 'load_project':
                project_id = request.form.get('project_id')
                project_dir = os.path.join(app.config['UPLOAD_FOLDER'], project_id)
                state_path = os.path.join(project_dir, 'project_state.json')
                if not os.path.exists(state_path):
                    raise ValueError("Project ID not found.")

                with open(state_path, 'r') as f:
                    state = json.load(f)

                # Load state into session
                for key, value in state.items():
                    session[key] = value

                return redirect(url_for('data_viewer'))

            elif action == 'create_project':
                source_type = request.form.get('source_type')
                df = None
                if source_type == 'url':
                    url = request.form.get('url')
                    df, error_message = load_data(source_type='url', source_path_or_file=url)
                    if df is not None:
                        file_ext = '.csv' if '.csv' in url else '.xlsx'
                elif source_type == 'upload':
                    file = request.files.get('file')
                    if file and file.filename:
                        _, file_ext = os.path.splitext(file.filename)
                        if file_ext.lower() not in ['.csv', '.xls', '.xlsx']:
                            raise ValueError("Unsupported file type.")
                        df, error_message = load_data(source_type='upload', source_path_or_file=file)
                    else:
                        raise ValueError("No file selected.")

                if df is not None:
                    project_id = f"project_{uuid.uuid4().hex[:12]}"
                    project_dir = os.path.join(app.config['UPLOAD_FOLDER'], project_id)
                    os.makedirs(project_dir, exist_ok=True)

                    data_filename = f"data{file_ext}"
                    data_path = os.path.join(project_dir, data_filename)

                    session['project_id'] = project_id
                    session['data_filename'] = data_filename
                    session['code_log'] = [f"df = pd.read_csv('data.csv')"] if file_ext == '.csv' else [f"df = pd.read_excel('data.xlsx')"]

                    if file_ext == '.csv':
                        df.to_csv(data_path, index=False)
                    else:
                        df.to_excel(data_path, index=False)

                    _save_project_state()
                    return redirect(url_for('data_viewer'))
=======
        source_type = request.form.get('source_type')
        df = None

        try:
            if source_type == 'url':
                url = request.form.get('url')
                df, error_message = load_data(source_type='url', source_path_or_file=url)
                if df is not None:
                    file_ext = '.csv' if '.csv' in url else '.xlsx'
            elif source_type == 'upload':
                file = request.files.get('file')
                if file and file.filename:
                    _, file_ext = os.path.splitext(file.filename)
                    if file_ext.lower() not in ['.csv', '.xls', '.xlsx']:
                        raise ValueError("Unsupported file type. Please upload CSV or Excel.")
                    df, error_message = load_data(source_type='upload', source_path_or_file=file)
                else:
                    raise ValueError("No file selected for upload.")
            else:
                raise ValueError("Invalid data source type.")

            if df is not None:
                filename = f"{uuid.uuid4()}{file_ext}"
                filepath = os.path.join(app.config['UPLOAD_FOLDER'], filename)
                session['filepath'] = filepath
                session['file_ext'] = file_ext
                session['code_log'] = [f"df = pd.read_csv('{filepath}')" if file_ext == '.csv' else f"df = pd.read_excel('{filepath}')"]
                _save_df_to_filepath(df)
                return redirect(url_for('data_viewer'))
>>>>>>> 71ad496d

        except Exception as e:
            error_message = str(e)

<<<<<<< HEAD
    return render_template('index.html', error=error_message)


@app.route('/projects', methods=['GET', 'POST'])
def projects():
    error_message = None
    success_message = None
    if request.method == 'POST':
        action = request.form.get('action')
        project_id = request.form.get('project_id')
        project_dir = os.path.join(app.config['UPLOAD_FOLDER'], project_id)

        if action == 'load_project':
            try:
                state_path = os.path.join(project_dir, 'project_state.json')
                if not os.path.exists(state_path):
                    raise ValueError("Project ID not found.")

                with open(state_path, 'r') as f:
                    state = json.load(f)

                for key, value in state.items():
                    session[key] = value

                return redirect(url_for('data_viewer'))
            except Exception as e:
                error_message = f"Error loading project: {e}"

        elif action == 'delete_project':
            try:
                if os.path.exists(project_dir):
                    shutil.rmtree(project_dir)
                    success_message = f"Project '{project_id}' deleted successfully."
                else:
                    error_message = "Project not found."
            except Exception as e:
                error_message = f"Error deleting project: {e}"

    # For GET request, list all projects
    project_list = [d for d in os.listdir(app.config['UPLOAD_FOLDER']) if os.path.isdir(os.path.join(app.config['UPLOAD_FOLDER'], d)) and d.startswith('project_')]

    return render_template('projects.html', projects=project_list, error=error_message, success=success_message)

=======
    current_stage, progress_percent = _get_progress_data("Data Ingestion")
    return render_template('index.html', error=error_message, current_stage=current_stage, progress_percent=progress_percent)
>>>>>>> 71ad496d


@app.route('/data_viewer')
def data_viewer():
<<<<<<< HEAD
    df, error_message = _get_df_from_project()
=======
    df, error_message = _get_df_from_filepath()
>>>>>>> 71ad496d
    if error_message:
        return redirect(url_for('index'))

    df_head_html, info_str, desc_html, columns, unique_values = get_dataframe_summary(df)
    current_stage, progress_percent = _get_progress_data("Data Cleaning")
    return render_template('data_viewer.html',
                           df_head=df_head_html, df_info=info_str, df_desc=desc_html,
                           unique_values=unique_values, columns=columns,
                           current_stage=current_stage, progress_percent=progress_percent)


@app.route('/data_cleaning', methods=['GET', 'POST'])
def data_cleaning():
<<<<<<< HEAD
    df, error_message = _get_df_from_project()
=======
    df, error_message = _get_df_from_filepath()
>>>>>>> 71ad496d
    if error_message:
        return redirect(url_for('index'))

    new_error_message = None
    success_message = None

    if request.method == 'POST':
        action = request.form.get('action')
        
        try:
            if action == 'handle_missing':
                columns = request.form.getlist('missing_cols')
                strategy = request.form.get('missing_strategy')
                df = handle_missing_values(df, columns, strategy)
                success_message = f"Missing values handled using '{strategy}'."

            elif action == 'convert_dtype':
                column = request.form.get('dtype_col')
                dtype = request.form.get('new_dtype')
                df, new_error_message = convert_dtype(df, column, dtype)
                if new_error_message is None:
                    success_message = f"Column '{column}' converted to '{dtype}'."

            elif action == 'remove_duplicates':
                df = remove_duplicates(df)
                session['code_log'].append(f"df = df.drop_duplicates()")
                success_message = "Duplicate rows removed."
            
            elif action == 'standardize_text':
                column = request.form.get('text_col')
                case = request.form.get('text_case')
                df, new_error_message = standardize_text(df, column, case)
                if new_error_message is None:
                    session['code_log'].append(f"df['{column}'] = df['{column}'].str.{case}()")
                    success_message = f"Text in '{column}' standardized to '{case}'."

            elif action == 'handle_outliers':
                column = request.form.get('outlier_col')
                method = request.form.get('outlier_method')
                df, new_error_message = handle_outliers(df, column, method)
                if new_error_message is None:
                    session['code_log'].append(f"# Handling outliers in '{column}' using {method} method (code is complex)")
                    success_message = f"Outliers in '{column}' handled using '{method}'."

            elif action == 'correct_inconsistencies':
                column = request.form.get('inconsistency_col')
                mapping_str = request.form.get('mapping_dict')
                mapping_dict = eval(mapping_str)
                if not isinstance(mapping_dict, dict):
                    raise ValueError("Input is not a valid dictionary.")
                df, new_error_message = correct_inconsistencies(df, column, mapping_dict)
                if new_error_message is None:
                    session['code_log'].append(f"df['{column}'] = df['{column}'].replace({mapping_dict})")
                    success_message = f"Inconsistencies in '{column}' corrected."

            elif action == 'format_dates':
                column = request.form.get('date_col')
                date_format = request.form.get('date_format') or None # Use None if empty string
                df, new_error_message = format_date_column(df, column, date_format)
                if new_error_message is None:
                    session['code_log'].append(f"df['{column}'] = pd.to_datetime(df['{column}'], format='{date_format}', errors='coerce')")
                    success_message = f"Date column '{column}' formatted successfully."

            elif action == 'sort_data':
                columns = request.form.getlist('sort_cols')
                # The form sends 'True' or 'False' as strings
                ascending = request.form.get('sort_order') == 'True'
                # Create a list of booleans of the same length as columns
                ascending_list = [ascending] * len(columns)
                df, new_error_message = sort_dataframe(df, columns, ascending_list)
                if new_error_message is None:
                    session['code_log'].append(f"df = df.sort_values(by={columns}, ascending={ascending})")
                    success_message = f"Data sorted by {columns}."

            elif action == 'drop_columns':
                columns = request.form.getlist('drop_cols')
                df, new_error_message = drop_columns(df, columns)
                if new_error_message is None:
                    session['code_log'].append(f"df = df.drop(columns={columns})")
                    success_message = f"Columns {columns} dropped."

            elif action == 'reset_index':
                df, new_error_message = reset_dataframe_index(df)
                if new_error_message is None:
                    session['code_log'].append("df = df.reset_index(drop=True)")
                    success_message = "DataFrame index has been reset."

            if new_error_message is None:
<<<<<<< HEAD
                _save_df_to_project(df)
                _save_project_state()
=======
                _save_df_to_filepath(df)
>>>>>>> 71ad496d

        except Exception as e:
            new_error_message = f"An error occurred: {e}"

    df_head_html, _, _, columns, _ = get_dataframe_summary(df)
    current_stage, progress_percent = _get_progress_data("Data Cleaning")
    return render_template('data_cleaning.html',
                           df_head=df_head_html, columns=columns,
                           error=new_error_message, success=success_message,
                           current_stage=current_stage, progress_percent=progress_percent)


@app.route('/data_eda', methods=['GET', 'POST'])
def data_eda():
<<<<<<< HEAD
    df, error_message = _get_df_from_project()
=======
    df, error_message = _get_df_from_filepath()
>>>>>>> 71ad496d
    if error_message:
        return redirect(url_for('index'))

    df_head_html, info_str, desc_html, columns, unique_values = get_dataframe_summary(df)
    plot_json = None
    new_error_message = None

    if request.method == 'POST':
        try:
            analysis_type = request.form.get('analysis_type')

            if analysis_type == 'univariate':
                column = request.form.get('uni_column')
                if column:
                    plot_json = generate_univariate_plot(df, column)
                else:
                    new_error_message = "Please select a column for univariate analysis."

            elif analysis_type == 'bivariate':
                x_col = request.form.get('bi_x_column')
                y_col = request.form.get('bi_y_column')
                if x_col and y_col:
                    plot_json = generate_bivariate_plot(df, x_col, y_col)
                else:
                    new_error_message = "Please select two columns for bivariate analysis."

            elif analysis_type == 'multivariate':
                multi_columns = request.form.getlist('multi_columns')
                if len(multi_columns) > 1:
                    plot_json = generate_multivariate_plot(df, multi_columns)
                else:
                    new_error_message = "Please select at least two columns for multivariate analysis."

        except Exception as e:
            new_error_message = f"An error occurred during plot generation: {e}"


    current_stage, progress_percent = _get_progress_data("EDA & Visualization")
    return render_template('data_eda.html',
                           df_head=df_head_html, df_info=info_str, df_desc=desc_html,
                           columns=columns, plot_json=plot_json, error=new_error_message,
                           unique_values=unique_values, current_stage=current_stage,
                           progress_percent=progress_percent)


@app.route('/data_filtering', methods=['GET', 'POST'])
def data_filtering():
<<<<<<< HEAD
    df, error_message = _get_df_from_project()
=======
    df, error_message = _get_df_from_filepath()
>>>>>>> 71ad496d
    if error_message:
        return redirect(url_for('index'))

    new_error_message = None
    success_message = None

    if request.method == 'POST':
        try:
            column = request.form.get('filter_col')
            operator = request.form.get('filter_op')
            value = request.form.get('filter_val')

            original_rows = len(df)
            df, new_error_message = filter_dataframe(df, column, operator, value)
            if new_error_message is None:
<<<<<<< HEAD
                _save_df_to_project(df)
                filtered_rows = len(df)
                success_message = f"Filter applied successfully. Showing {filtered_rows} of {original_rows} rows."
                session['code_log'].append(f"df = df[df['{column}'] {operator} '{value}'] # Adjust value quoting for strings vs. numbers")
                _save_project_state()
=======
                _save_df_to_filepath(df)
                filtered_rows = len(df)
                success_message = f"Filter applied successfully. Showing {filtered_rows} of {original_rows} rows."
                session['code_log'].append(f"df = df[df['{column}'] {operator} '{value}'] # Adjust value quoting for strings vs. numbers")
>>>>>>> 71ad496d
        except Exception as e:
            new_error_message = f"An error occurred during filtering: {e}"

    df_head_html = df.head(100).to_html(classes=['table', 'table-striped', 'table-sm'])
    _, _, columns, _ = get_dataframe_summary(df)

    # This page doesn't neatly fit in the linear pipeline, so we can handle progress differently
    # For now, let's just pass dummy values or handle it gracefully in the template
    current_stage = "Data Filtering"
    progress_percent = 50

    return render_template('data_filtering.html',
                           df_head=df_head_html, columns=columns,
                           error=new_error_message, success=success_message,
                           current_stage=current_stage, progress_percent=progress_percent)


@app.route('/data_engineering', methods=['GET', 'POST'])
def data_engineering():
<<<<<<< HEAD
    df, error_message = _get_df_from_project()
=======
    df, error_message = _get_df_from_filepath()
>>>>>>> 71ad496d
    if error_message:
        return redirect(url_for('index'))

    new_error_message = None
    success_message = None
    
    if request.method == 'POST':
        action = request.form.get('action')
        
        try:
            if action == 'create_feature':
                col1 = request.form.get('col1')
                col2 = request.form.get('col2')
                operation = request.form.get('operation')
                new_col_name = request.form.get('new_col_name')
                df, new_error_message = create_new_feature(df, col1, col2, operation, new_col_name)
                if new_error_message is None:
                    op_map = {'add': '+', 'subtract': '-', 'multiply': '*', 'divide': '/'}
                    session['code_log'].append(f"df['{new_col_name}'] = df['{col1}'] {op_map[operation]} df['{col2}']")
                    success_message = f"New feature '{new_col_name}' created."

            elif action == 'apply_encoding':
                columns = request.form.getlist('columns')
                encoding_type = request.form.get('encoding_type')
                df, new_error_message = apply_encoding(df, columns, encoding_type)
                if new_error_message is None:
                    session['code_log'].append(f"# Applying {encoding_type} encoding to {columns} (code is complex)")
                    success_message = f"Columns encoded using '{encoding_type}'."

            elif action == 'scale_features':
                columns = request.form.getlist('columns')
                scaler_type = request.form.get('scaler_type')
                df, new_error_message = scale_features(df, columns, scaler_type)
                if new_error_message is None:
                    session['code_log'].append(f"# Scaling {columns} using {scaler_type} scaler (code is complex)")
                    success_message = f"Columns scaled using '{scaler_type}'."

            elif action == 'rename_drop':
                old_col_name = request.form.get('old_column_name')
                new_col_name = request.form.get('new_column_name')
                columns_to_drop = request.form.getlist('columns_to_drop')
                df, new_error_message = rename_and_drop_columns(df, new_column_name, old_col_name, columns_to_drop)
                if new_error_message is None:
                    success_message = "Columns renamed/dropped."

            if new_error_message is None:
<<<<<<< HEAD
                _save_df_to_project(df)
                _save_project_state()
=======
                _save_df_to_filepath(df)
>>>>>>> 71ad496d

        except Exception as e:
            new_error_message = f"An error occurred: {e}"

    df_head_html, _, _, columns, _ = get_dataframe_summary(df)
    current_stage, progress_percent = _get_progress_data("Feature Engineering")
    return render_template('data_engineering.html',
                           df_head=df_head_html, columns=columns, error=new_error_message,
                           success=success_message, current_stage=current_stage,
                           progress_percent=progress_percent)


@app.route('/data_aggregation', methods=['GET', 'POST'])
def data_aggregation():
<<<<<<< HEAD
    df, error_message = _get_df_from_project()
=======
    df, error_message = _get_df_from_filepath()
>>>>>>> 71ad496d
    if error_message:
        return redirect(url_for('index'))

    new_error_message = None
    success_message = None
    result_df_head = None

    if request.method == 'POST':
        try:
            agg_type = request.form.get('agg_type')
            result_df = None

            if agg_type == 'groupby':
                groupby_cols = request.form.getlist('groupby_cols')
                agg_col = request.form.get('agg_col')
                agg_func = request.form.get('agg_func')
                result_df, new_error_message = group_by_aggregate(df, groupby_cols, agg_col, agg_func)
                if new_error_message is None:
                    success_message = "GroupBy aggregation successful."
                    session['code_log'].append(f"agg_df = df.groupby({groupby_cols})['{agg_col}'].agg('{agg_func}').reset_index()")

            elif agg_type == 'pivot':
                index_cols = request.form.getlist('pivot_index')
                column_cols = request.form.getlist('pivot_cols')
                value_col = request.form.get('pivot_val')
                agg_func = request.form.get('pivot_agg')
                result_df, new_error_message = pivot_table(df, index_cols, column_cols, value_col, agg_func)
                if new_error_message is None:
                    success_message = "Pivot table created successfully."
                    session['code_log'].append(f"pivot_df = df.pivot_table(values='{value_col}', index={index_cols}, columns={column_cols}, aggfunc='{agg_func}')")

            if result_df is not None:
                # Don't save the aggregated df, just show it
                result_df_head = result_df.head(100).to_html(classes=['table', 'table-striped', 'table-sm'])

        except Exception as e:
            new_error_message = f"An error occurred: {e}"

    _, _, columns, _ = get_dataframe_summary(df)
    current_stage = "Data Aggregation"
    progress_percent = 60

    return render_template('data_aggregation.html',
                           columns=columns, df=df, result_df_head=result_df_head,
                           error=new_error_message, success=success_message,
                           current_stage=current_stage, progress_percent=progress_percent)


<<<<<<< HEAD
@app.route('/data_combining', methods=['GET', 'POST'])
def data_combining():
    left_df, error_message = _get_df_from_project()
=======

@app.route('/data_combining', methods=['GET', 'POST'])
def data_combining():
    left_df, error_message = _get_df_from_filepath()
>>>>>>> 71ad496d
    if error_message:
        return redirect(url_for('index'))

    new_error_message = None
    success_message = None
    right_df_head = None
    result_df_head = None
    left_cols = left_df.columns.tolist()
    right_cols = []

    # Handle POST requests
    if request.method == 'POST':
        action = request.form.get('action')
        try:
            if action == 'upload_right_df':
                file = request.files.get('file_right')
                if file and file.filename:
                    right_df, new_error_message = load_data(source_type='upload', source_path_or_file=file)
                    if new_error_message is None:
                        # Save the right df to a temporary path in session
                        right_filename = f"right_{uuid.uuid4()}.csv"
                        right_filepath = os.path.join(app.config['UPLOAD_FOLDER'], right_filename)
                        right_df.to_csv(right_filepath, index=False)
                        session['filepath_right'] = right_filepath
                        success_message = "Second DataFrame uploaded successfully."
                else:
                    new_error_message = "No file selected for upload."

            elif action == 'perform_combine':
                if 'filepath_right' in session:
                    right_df = pd.read_csv(session['filepath_right'])
                    method = request.form.get('method')

                    params = {}
                    if method == 'merge':
                        params['left_on'] = request.form.getlist('left_on')
                        params['right_on'] = request.form.getlist('right_on')
                        params['how'] = request.form.get('how')
                    elif method == 'concat':
                        params['axis'] = int(request.form.get('axis', 0))

                    combined_df, new_error_message = combine_dataframes(left_df, right_df, method, **params)

                    if new_error_message is None:
                        # Overwrite the main df with the result
<<<<<<< HEAD
                        _save_df_to_project(combined_df)
=======
                        _save_df_to_filepath(combined_df)
>>>>>>> 71ad496d
                        result_df_head = combined_df.head().to_html(classes=['table', 'table-striped', 'table-sm'])
                        success_message = f"DataFrames combined successfully using '{method}'."
                        # Clean up the right dataframe from session and disk
                        os.remove(session['filepath_right'])
                        session.pop('filepath_right', None)
                else:
                    new_error_message = "Please upload the second DataFrame first."

        except Exception as e:
            new_error_message = f"An error occurred: {e}"

    # Prepare variables for GET request or re-rendering
    left_df_head = left_df.head().to_html(classes=['table', 'table-striped', 'table-sm'])
    if 'filepath_right' in session and os.path.exists(session['filepath_right']):
        right_df = pd.read_csv(session['filepath_right'])
        right_df_head = right_df.head().to_html(classes=['table', 'table-striped', 'table-sm'])
        right_cols = right_df.columns.tolist()

    return render_template('data_combining.html',
                           left_df_head=left_df_head, right_df_head=right_df_head,
                           left_cols=left_cols, right_cols=right_cols,
                           error=new_error_message, success=success_message,
                           result_df_head=result_df_head,
                           current_stage="Data Combining", progress_percent=30)


<<<<<<< HEAD
@app.route('/model_building', methods=['GET', 'POST'])
def model_building():
    df, error_message = _get_df_from_project()
=======

@app.route('/model_building', methods=['GET', 'POST'])
def model_building():
    df, error_message = _get_df_from_filepath()
>>>>>>> 71ad496d
    if error_message:
        return redirect(url_for('index'))

    if request.method == 'POST':
        try:
            target_col = request.form.get('target_col')
            feature_cols = request.form.getlist('feature_cols')
            problem_type = request.form.get('problem_type')
            test_size = float(request.form.get('test_size'))

            # The model checkboxes are disabled in HTML based on problem type,
            # so we only get the relevant ones.
            selected_models = request.form.getlist('models')

            if not target_col or not feature_cols or not selected_models:
                raise ValueError("Missing required fields: target, features, or models.")

            # Run the models
            results_df = run_models(df, feature_cols, target_col, problem_type, test_size)

            # Prepare results for rendering
            results_table = results_df.drop(columns=['Confusion Matrix'], errors='ignore').to_html(classes=['table', 'table-striped', 'table-sm'])
            results_list = results_df.to_dict(orient='records')

<<<<<<< HEAD
=======

>>>>>>> 71ad496d
            # Save the run configuration for the tuning step
            session['last_run_features'] = feature_cols
            session['last_run_target'] = target_col
            session['last_run_problem_type'] = problem_type

<<<<<<< HEAD
=======

>>>>>>> 71ad496d
            return render_template('model_results.html',
                                   results_table=results_table,
                                   results_list=results_list,
                                   problem_type=problem_type,
                                   current_stage="Model Evaluation",
                                   progress_percent=90)
        except Exception as e:
            # On error, re-render the model building page with the error message
            _, _, columns, _ = get_dataframe_summary(df)
            return render_template('model_building.html',
                                   columns=columns,
                                   models=get_model_list(),
                                   error=f"An error occurred: {e}",
                                   current_stage="Model Building",
                                   progress_percent=75)

    # For GET request
    _, _, columns, _ = get_dataframe_summary(df)
    current_stage, progress_percent = _get_progress_data("Model Building")
    return render_template('model_building.html',
                           columns=columns,
                           models=get_model_list(),
                           current_stage=current_stage,
                           progress_percent=progress_percent)


<<<<<<< HEAD
@app.route('/model_tuning/<model_name>', methods=['GET', 'POST'])
def model_tuning(model_name):
    df, error_message = _get_df_from_project()
=======

@app.route('/model_tuning/<model_name>', methods=['GET', 'POST'])
def model_tuning(model_name):
    df, error_message = _get_df_from_filepath()
>>>>>>> 71ad496d
    if error_message:
        return redirect(url_for('index'))

    # This is a simplified way to keep state. In a larger app, you'd pass this via forms.
    # For now, we assume the last run's settings are what we're tuning.
    # This part needs the session to be populated from the model_building run,
    # which we are not doing yet. This will be faked for now.
    # TODO: Pass features and target from model_building to this route.
    if 'last_run_features' not in session:
        # Fallback for now
        session['last_run_features'] = df.columns.tolist()[:-1]
        session['last_run_target'] = df.columns.tolist()[-1]
        session['last_run_problem_type'] = 'Classification' if df[session['last_run_target']].dtype == 'object' else 'Regression'


    features = session['last_run_features']
    target = session['last_run_target']
    problem_type = session['last_run_problem_type']

    param_grid_options = get_hyperparameter_grid()[problem_type].get(model_name, {})
    tuning_results = None
    new_error_message = None

    if request.method == 'POST':
        try:
            # Construct param_grid from form
            param_grid = {}
            for param, values in param_grid_options.items():
                user_values = request.form.get(param)
                if user_values:
                    # Super basic parsing: split by comma and try to convert to int/float
                    processed_values = []
                    for v in user_values.split(','):
                        v = v.strip()
                        try:
                            processed_values.append(float(v) if '.' in v else int(v))
                        except ValueError:
                            processed_values.append(v) # Keep as string if conversion fails
                    param_grid[param] = processed_values

            tuning_results = tune_model_hyperparameters(df, features, target, problem_type, model_name, param_grid)
        except Exception as e:
            new_error_message = f"An error occurred during tuning: {e}"


    return render_template('model_tuning.html',
                           model_name=model_name,
                           param_grid_options=param_grid_options,
                           tuning_results=tuning_results,
                           error=new_error_message,
                           current_stage="Model Improvement",
                           progress_percent=95)


<<<<<<< HEAD
=======

>>>>>>> 71ad496d
@app.route('/user_guide')
def user_guide():
    """
    Renders the user guide page.
    """
    return render_template('user_guide.html')


@app.route('/export', methods=['GET', 'POST'])
def export():
<<<<<<< HEAD
    df, error_message = _get_df_from_project()
=======
    df, error_message = _get_df_from_filepath()
>>>>>>> 71ad496d
    if error_message:
        return redirect(url_for('index'))

    if request.method == 'POST':
        export_format = request.form.get('export_format')

        if export_format in ['csv', 'xlsx']:
            file_content, mime_type = export_dataframe(df, export_format)
            return send_file(
                io.BytesIO(file_content),
                mimetype=mime_type,
                as_attachment=True,
                download_name=f'exported_data.{export_format}'
            )
        elif export_format == 'ipynb':
            include_code = request.form.get('include_code') == 'true'
            code_log = session.get('code_log', []) if include_code else []
            df_head_html = df.head().to_html(classes=['table', 'table-striped', 'table-sm'])

            file_content, mime_type = export_ipynb(df_head_html, code_log, "Final")
            return send_file(
                io.BytesIO(file_content),
                mimetype=mime_type,
                as_attachment=True,
                download_name='analysis_notebook.ipynb'
            )

    df_head_html, _, _, _, _ = get_dataframe_summary(df)
    current_stage, progress_percent = _get_progress_data("Export & Finalization")
    return render_template('export.html',
                           df_head=df_head_html,
                           current_stage=current_stage,
                           progress_percent=progress_percent)


if __name__ == '__main__':
    app.run(debug=True)<|MERGE_RESOLUTION|>--- conflicted
+++ resolved
@@ -2,11 +2,10 @@
 
 import os
 import uuid
-<<<<<<< HEAD
+
 import json
 import shutil
-=======
->>>>>>> 71ad496d
+
 from flask import Flask, render_template, request, redirect, url_for, session, send_file
 from werkzeug.utils import secure_filename
 from utils.data_ingestion import load_data, get_dataframe_summary
@@ -20,15 +19,10 @@
 )
 from utils.data_filtering import filter_dataframe
 from utils.data_aggregation import group_by_aggregate, pivot_table
-<<<<<<< HEAD
+
 from utils.data_combining import combine_dataframes
 from utils.modeling import get_model_list, run_models, get_hyperparameter_grid, tune_model_hyperparameters
-=======
-
-from utils.data_combining import combine_dataframes
-from utils.modeling import get_model_list, run_models, get_hyperparameter_grid, tune_model_hyperparameters
-
->>>>>>> 71ad496d
+
 from utils.eda import generate_univariate_plot, generate_bivariate_plot, generate_multivariate_plot
 from utils.data_export import export_dataframe, export_ipynb
 import pandas as pd
@@ -48,7 +42,7 @@
     "Feature Engineering", "Model Building", "Model Evaluation", "Export & Finalization"
 ]
 
-<<<<<<< HEAD
+
 def _get_project_dir():
     if 'project_id' in session:
         return os.path.join(app.config['UPLOAD_FOLDER'], session['project_id'])
@@ -102,41 +96,6 @@
         }
         with open(state_path, 'w') as f:
             json.dump(state, f, indent=4)
-=======
-def _get_df_from_filepath():
-    """
-    Retrieves the DataFrame from the file path stored in the session.
-    """
-    if 'filepath' in session:
-        filepath = session['filepath']
-        file_ext = session.get('file_ext', '.csv') # Default to csv
-        try:
-            if file_ext == '.csv':
-                df = pd.read_csv(filepath)
-            else:
-                df = pd.read_excel(filepath)
-            return df, None
-        except Exception as e:
-            return None, f"Error reading file: {e}"
-    return None, "No dataset loaded. Please upload one."
-
-def _save_df_to_filepath(df):
-    """
-    Saves the DataFrame to the file path stored in the session.
-    """
-    if 'filepath' in session:
-        filepath = session['filepath']
-        file_ext = session.get('file_ext', '.csv')
-        try:
-            if file_ext == '.csv':
-                df.to_csv(filepath, index=False)
-            else:
-                df.to_excel(filepath, index=False)
-            return True, None
-        except Exception as e:
-            return False, f"Error saving file: {e}"
-    return False, "Filepath not found in session."
->>>>>>> 71ad496d
 
 def _get_progress_data(current_stage_name):
     try:
@@ -152,7 +111,7 @@
 def index():
     error_message = None
     if request.method == 'POST':
-<<<<<<< HEAD
+
         action = request.form.get('action')
         
         try:
@@ -209,42 +168,12 @@
 
                     _save_project_state()
                     return redirect(url_for('data_viewer'))
-=======
-        source_type = request.form.get('source_type')
-        df = None
-
-        try:
-            if source_type == 'url':
-                url = request.form.get('url')
-                df, error_message = load_data(source_type='url', source_path_or_file=url)
-                if df is not None:
-                    file_ext = '.csv' if '.csv' in url else '.xlsx'
-            elif source_type == 'upload':
-                file = request.files.get('file')
-                if file and file.filename:
-                    _, file_ext = os.path.splitext(file.filename)
-                    if file_ext.lower() not in ['.csv', '.xls', '.xlsx']:
-                        raise ValueError("Unsupported file type. Please upload CSV or Excel.")
-                    df, error_message = load_data(source_type='upload', source_path_or_file=file)
-                else:
-                    raise ValueError("No file selected for upload.")
-            else:
-                raise ValueError("Invalid data source type.")
-
-            if df is not None:
-                filename = f"{uuid.uuid4()}{file_ext}"
-                filepath = os.path.join(app.config['UPLOAD_FOLDER'], filename)
-                session['filepath'] = filepath
-                session['file_ext'] = file_ext
-                session['code_log'] = [f"df = pd.read_csv('{filepath}')" if file_ext == '.csv' else f"df = pd.read_excel('{filepath}')"]
-                _save_df_to_filepath(df)
-                return redirect(url_for('data_viewer'))
->>>>>>> 71ad496d
+
 
         except Exception as e:
             error_message = str(e)
 
-<<<<<<< HEAD
+
     return render_template('index.html', error=error_message)
 
 
@@ -288,19 +217,14 @@
 
     return render_template('projects.html', projects=project_list, error=error_message, success=success_message)
 
-=======
-    current_stage, progress_percent = _get_progress_data("Data Ingestion")
-    return render_template('index.html', error=error_message, current_stage=current_stage, progress_percent=progress_percent)
->>>>>>> 71ad496d
+
 
 
 @app.route('/data_viewer')
 def data_viewer():
-<<<<<<< HEAD
+
     df, error_message = _get_df_from_project()
-=======
-    df, error_message = _get_df_from_filepath()
->>>>>>> 71ad496d
+
     if error_message:
         return redirect(url_for('index'))
 
@@ -314,11 +238,9 @@
 
 @app.route('/data_cleaning', methods=['GET', 'POST'])
 def data_cleaning():
-<<<<<<< HEAD
+
     df, error_message = _get_df_from_project()
-=======
-    df, error_message = _get_df_from_filepath()
->>>>>>> 71ad496d
+
     if error_message:
         return redirect(url_for('index'))
 
@@ -407,12 +329,10 @@
                     success_message = "DataFrame index has been reset."
 
             if new_error_message is None:
-<<<<<<< HEAD
+
                 _save_df_to_project(df)
                 _save_project_state()
-=======
-                _save_df_to_filepath(df)
->>>>>>> 71ad496d
+
 
         except Exception as e:
             new_error_message = f"An error occurred: {e}"
@@ -427,11 +347,9 @@
 
 @app.route('/data_eda', methods=['GET', 'POST'])
 def data_eda():
-<<<<<<< HEAD
+
     df, error_message = _get_df_from_project()
-=======
-    df, error_message = _get_df_from_filepath()
->>>>>>> 71ad496d
+
     if error_message:
         return redirect(url_for('index'))
 
@@ -479,11 +397,9 @@
 
 @app.route('/data_filtering', methods=['GET', 'POST'])
 def data_filtering():
-<<<<<<< HEAD
+
     df, error_message = _get_df_from_project()
-=======
-    df, error_message = _get_df_from_filepath()
->>>>>>> 71ad496d
+
     if error_message:
         return redirect(url_for('index'))
 
@@ -499,18 +415,13 @@
             original_rows = len(df)
             df, new_error_message = filter_dataframe(df, column, operator, value)
             if new_error_message is None:
-<<<<<<< HEAD
+
                 _save_df_to_project(df)
                 filtered_rows = len(df)
                 success_message = f"Filter applied successfully. Showing {filtered_rows} of {original_rows} rows."
                 session['code_log'].append(f"df = df[df['{column}'] {operator} '{value}'] # Adjust value quoting for strings vs. numbers")
                 _save_project_state()
-=======
-                _save_df_to_filepath(df)
-                filtered_rows = len(df)
-                success_message = f"Filter applied successfully. Showing {filtered_rows} of {original_rows} rows."
-                session['code_log'].append(f"df = df[df['{column}'] {operator} '{value}'] # Adjust value quoting for strings vs. numbers")
->>>>>>> 71ad496d
+
         except Exception as e:
             new_error_message = f"An error occurred during filtering: {e}"
 
@@ -530,11 +441,9 @@
 
 @app.route('/data_engineering', methods=['GET', 'POST'])
 def data_engineering():
-<<<<<<< HEAD
+
     df, error_message = _get_df_from_project()
-=======
-    df, error_message = _get_df_from_filepath()
->>>>>>> 71ad496d
+
     if error_message:
         return redirect(url_for('index'))
 
@@ -581,12 +490,10 @@
                     success_message = "Columns renamed/dropped."
 
             if new_error_message is None:
-<<<<<<< HEAD
+
                 _save_df_to_project(df)
                 _save_project_state()
-=======
-                _save_df_to_filepath(df)
->>>>>>> 71ad496d
+
 
         except Exception as e:
             new_error_message = f"An error occurred: {e}"
@@ -601,11 +508,9 @@
 
 @app.route('/data_aggregation', methods=['GET', 'POST'])
 def data_aggregation():
-<<<<<<< HEAD
+
     df, error_message = _get_df_from_project()
-=======
-    df, error_message = _get_df_from_filepath()
->>>>>>> 71ad496d
+
     if error_message:
         return redirect(url_for('index'))
 
@@ -654,16 +559,11 @@
                            current_stage=current_stage, progress_percent=progress_percent)
 
 
-<<<<<<< HEAD
+
 @app.route('/data_combining', methods=['GET', 'POST'])
 def data_combining():
     left_df, error_message = _get_df_from_project()
-=======
-
-@app.route('/data_combining', methods=['GET', 'POST'])
-def data_combining():
-    left_df, error_message = _get_df_from_filepath()
->>>>>>> 71ad496d
+
     if error_message:
         return redirect(url_for('index'))
 
@@ -709,11 +609,9 @@
 
                     if new_error_message is None:
                         # Overwrite the main df with the result
-<<<<<<< HEAD
+
                         _save_df_to_project(combined_df)
-=======
-                        _save_df_to_filepath(combined_df)
->>>>>>> 71ad496d
+
                         result_df_head = combined_df.head().to_html(classes=['table', 'table-striped', 'table-sm'])
                         success_message = f"DataFrames combined successfully using '{method}'."
                         # Clean up the right dataframe from session and disk
@@ -740,16 +638,11 @@
                            current_stage="Data Combining", progress_percent=30)
 
 
-<<<<<<< HEAD
+
 @app.route('/model_building', methods=['GET', 'POST'])
 def model_building():
     df, error_message = _get_df_from_project()
-=======
-
-@app.route('/model_building', methods=['GET', 'POST'])
-def model_building():
-    df, error_message = _get_df_from_filepath()
->>>>>>> 71ad496d
+
     if error_message:
         return redirect(url_for('index'))
 
@@ -774,19 +667,13 @@
             results_table = results_df.drop(columns=['Confusion Matrix'], errors='ignore').to_html(classes=['table', 'table-striped', 'table-sm'])
             results_list = results_df.to_dict(orient='records')
 
-<<<<<<< HEAD
-=======
-
->>>>>>> 71ad496d
+
             # Save the run configuration for the tuning step
             session['last_run_features'] = feature_cols
             session['last_run_target'] = target_col
             session['last_run_problem_type'] = problem_type
 
-<<<<<<< HEAD
-=======
-
->>>>>>> 71ad496d
+
             return render_template('model_results.html',
                                    results_table=results_table,
                                    results_list=results_list,
@@ -813,16 +700,11 @@
                            progress_percent=progress_percent)
 
 
-<<<<<<< HEAD
+
 @app.route('/model_tuning/<model_name>', methods=['GET', 'POST'])
 def model_tuning(model_name):
     df, error_message = _get_df_from_project()
-=======
-
-@app.route('/model_tuning/<model_name>', methods=['GET', 'POST'])
-def model_tuning(model_name):
-    df, error_message = _get_df_from_filepath()
->>>>>>> 71ad496d
+
     if error_message:
         return redirect(url_for('index'))
 
@@ -877,10 +759,7 @@
                            progress_percent=95)
 
 
-<<<<<<< HEAD
-=======
-
->>>>>>> 71ad496d
+
 @app.route('/user_guide')
 def user_guide():
     """
@@ -891,11 +770,9 @@
 
 @app.route('/export', methods=['GET', 'POST'])
 def export():
-<<<<<<< HEAD
+
     df, error_message = _get_df_from_project()
-=======
-    df, error_message = _get_df_from_filepath()
->>>>>>> 71ad496d
+
     if error_message:
         return redirect(url_for('index'))
 
