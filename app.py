--- conflicted
+++ resolved
@@ -184,17 +184,10 @@
 
             if new_error_message is None:
                 _save_df_to_filepath(df)
-<<<<<<< HEAD
 
         except Exception as e:
             new_error_message = f"An error occurred: {e}"
 
-=======
-
-        except Exception as e:
-            new_error_message = f"An error occurred: {e}"
-
->>>>>>> ac5019d7
     df_head_html, _, _, columns, _ = get_dataframe_summary(df)
     current_stage, progress_percent = _get_progress_data("Data Cleaning")
     return render_template('data_cleaning.html',
