--- conflicted
+++ resolved
@@ -2,30 +2,25 @@
 
 import os
 import uuid
-<<<<<<< HEAD
+
 from flask import Flask, render_template, request, redirect, url_for, session, send_file
-=======
-from flask import Flask, render_template, request, redirect, url_for, session
->>>>>>> a8f639b0
+
 from werkzeug.utils import secure_filename
 from utils.data_ingestion import load_data, get_dataframe_summary
 from utils.data_cleaning import (
     handle_missing_values, rename_column, convert_dtype,
-<<<<<<< HEAD
+
     remove_duplicates, standardize_text, handle_outliers, correct_inconsistencies,
     format_date_column
-=======
-    remove_duplicates, standardize_text, handle_outliers, correct_inconsistencies
->>>>>>> a8f639b0
+
 )
 from utils.data_engineering import (
     create_new_feature, apply_encoding, scale_features, rename_and_drop_columns
 )
 from utils.eda import generate_univariate_plot, generate_bivariate_plot, generate_multivariate_plot
-<<<<<<< HEAD
+
 from utils.data_export import export_dataframe, export_ipynb
-=======
->>>>>>> a8f639b0
+
 import pandas as pd
 import numpy as np
 import io
@@ -117,10 +112,9 @@
                 filepath = os.path.join(app.config['UPLOAD_FOLDER'], filename)
                 session['filepath'] = filepath
                 session['file_ext'] = file_ext
-<<<<<<< HEAD
+
                 session['code_log'] = [f"df = pd.read_csv('{filepath}')" if file_ext == '.csv' else f"df = pd.read_excel('{filepath}')"]
-=======
->>>>>>> a8f639b0
+
                 _save_df_to_filepath(df)
                 return redirect(url_for('data_viewer'))
 
@@ -173,10 +167,9 @@
 
             elif action == 'remove_duplicates':
                 df = remove_duplicates(df)
-<<<<<<< HEAD
+
                 session['code_log'].append(f"df = df.drop_duplicates()")
-=======
->>>>>>> a8f639b0
+
                 success_message = "Duplicate rows removed."
             
             elif action == 'standardize_text':
@@ -184,10 +177,9 @@
                 case = request.form.get('text_case')
                 df, new_error_message = standardize_text(df, column, case)
                 if new_error_message is None:
-<<<<<<< HEAD
+
                     session['code_log'].append(f"df['{column}'] = df['{column}'].str.{case}()")
-=======
->>>>>>> a8f639b0
+
                     success_message = f"Text in '{column}' standardized to '{case}'."
 
             elif action == 'handle_outliers':
@@ -195,10 +187,9 @@
                 method = request.form.get('outlier_method')
                 df, new_error_message = handle_outliers(df, column, method)
                 if new_error_message is None:
-<<<<<<< HEAD
+
                     session['code_log'].append(f"# Handling outliers in '{column}' using {method} method (code is complex)")
-=======
->>>>>>> a8f639b0
+
                     success_message = f"Outliers in '{column}' handled using '{method}'."
 
             elif action == 'correct_inconsistencies':
@@ -209,7 +200,7 @@
                     raise ValueError("Input is not a valid dictionary.")
                 df, new_error_message = correct_inconsistencies(df, column, mapping_dict)
                 if new_error_message is None:
-<<<<<<< HEAD
+
                     session['code_log'].append(f"df['{column}'] = df['{column}'].replace({mapping_dict})")
                     success_message = f"Inconsistencies in '{column}' corrected."
 
@@ -227,16 +218,7 @@
         except Exception as e:
             new_error_message = f"An error occurred: {e}"
 
-=======
-                    success_message = f"Inconsistencies in '{column}' corrected."
-
-            if new_error_message is None:
-                _save_df_to_filepath(df)
-
-        except Exception as e:
-            new_error_message = f"An error occurred: {e}"
-
->>>>>>> a8f639b0
+
     df_head_html, _, _, columns, _ = get_dataframe_summary(df)
     current_stage, progress_percent = _get_progress_data("Data Cleaning")
     return render_template('data_cleaning.html',
@@ -313,11 +295,10 @@
                 new_col_name = request.form.get('new_col_name')
                 df, new_error_message = create_new_feature(df, col1, col2, operation, new_col_name)
                 if new_error_message is None:
-<<<<<<< HEAD
+
                     op_map = {'add': '+', 'subtract': '-', 'multiply': '*', 'divide': '/'}
                     session['code_log'].append(f"df['{new_col_name}'] = df['{col1}'] {op_map[operation]} df['{col2}']")
-=======
->>>>>>> a8f639b0
+
                     success_message = f"New feature '{new_col_name}' created."
 
             elif action == 'apply_encoding':
@@ -325,10 +306,9 @@
                 encoding_type = request.form.get('encoding_type')
                 df, new_error_message = apply_encoding(df, columns, encoding_type)
                 if new_error_message is None:
-<<<<<<< HEAD
+
                     session['code_log'].append(f"# Applying {encoding_type} encoding to {columns} (code is complex)")
-=======
->>>>>>> a8f639b0
+
                     success_message = f"Columns encoded using '{encoding_type}'."
 
             elif action == 'scale_features':
@@ -336,10 +316,9 @@
                 scaler_type = request.form.get('scaler_type')
                 df, new_error_message = scale_features(df, columns, scaler_type)
                 if new_error_message is None:
-<<<<<<< HEAD
+
                     session['code_log'].append(f"# Scaling {columns} using {scaler_type} scaler (code is complex)")
-=======
->>>>>>> a8f639b0
+
                     success_message = f"Columns scaled using '{scaler_type}'."
 
             elif action == 'rename_drop':
@@ -361,7 +340,7 @@
     return render_template('data_engineering.html',
                            df_head=df_head_html, columns=columns, error=new_error_message,
                            success=success_message, current_stage=current_stage,
-<<<<<<< HEAD
+
                            progress_percent=progress_percent)
 
 
@@ -408,8 +387,7 @@
     return render_template('export.html',
                            df_head=df_head_html,
                            current_stage=current_stage,
-=======
->>>>>>> a8f639b0
+
                            progress_percent=progress_percent)
 
 
