# app.py

import os
import uuid
from flask import Flask, render_template, request, redirect, url_for, session, send_file
from werkzeug.utils import secure_filename
from utils.data_ingestion import load_data, get_dataframe_summary
from utils.data_cleaning import (
    handle_missing_values, rename_column, convert_dtype,
    remove_duplicates, standardize_text, handle_outliers, correct_inconsistencies,
    format_date_column, sort_dataframe, reset_dataframe_index, drop_columns
)
from utils.data_engineering import (
    create_new_feature, apply_encoding, scale_features, rename_and_drop_columns
)
from utils.data_filtering import filter_dataframe
from utils.data_aggregation import group_by_aggregate, pivot_table
<<<<<<< HEAD
from utils.modeling import get_model_list, run_models, get_hyperparameter_grid, tune_model_hyperparameters
=======
from utils.modeling import get_model_list, run_models
>>>>>>> 1f0e7398
from utils.eda import generate_univariate_plot, generate_bivariate_plot, generate_multivariate_plot
from utils.data_export import export_dataframe, export_ipynb
import pandas as pd
import numpy as np
import io

app = Flask(__name__)
app.secret_key = 'your_super_secret_key_here'
UPLOAD_FOLDER = 'uploads'
app.config['UPLOAD_FOLDER'] = UPLOAD_FOLDER

# Ensure the upload folder exists
os.makedirs(app.config['UPLOAD_FOLDER'], exist_ok=True)

PIPELINE_STAGES = [
    "Data Ingestion", "Data Cleaning", "EDA & Visualization",
    "Feature Engineering", "Model Building", "Model Evaluation", "Export & Finalization"
]

def _get_df_from_filepath():
    """
    Retrieves the DataFrame from the file path stored in the session.
    """
    if 'filepath' in session:
        filepath = session['filepath']
        file_ext = session.get('file_ext', '.csv') # Default to csv
        try:
            if file_ext == '.csv':
                df = pd.read_csv(filepath)
            else:
                df = pd.read_excel(filepath)
            return df, None
        except Exception as e:
            return None, f"Error reading file: {e}"
    return None, "No dataset loaded. Please upload one."

def _save_df_to_filepath(df):
    """
    Saves the DataFrame to the file path stored in the session.
    """
    if 'filepath' in session:
        filepath = session['filepath']
        file_ext = session.get('file_ext', '.csv')
        try:
            if file_ext == '.csv':
                df.to_csv(filepath, index=False)
            else:
                df.to_excel(filepath, index=False)
            return True, None
        except Exception as e:
            return False, f"Error saving file: {e}"
    return False, "Filepath not found in session."

def _get_progress_data(current_stage_name):
    try:
        current_index = PIPELINE_STAGES.index(current_stage_name)
        progress_percent = int(((current_index + 1) / len(PIPELINE_STAGES)) * 100)
    except ValueError:
        current_index = 0
        progress_percent = 0
    return current_stage_name, progress_percent


@app.route('/', methods=['GET', 'POST'])
def index():
    error_message = None
    if request.method == 'POST':
        source_type = request.form.get('source_type')
        df = None

        try:
            if source_type == 'url':
                url = request.form.get('url')
                df, error_message = load_data(source_type='url', source_path_or_file=url)
                if df is not None:
                    file_ext = '.csv' if '.csv' in url else '.xlsx'
            elif source_type == 'upload':
                file = request.files.get('file')
                if file and file.filename:
                    _, file_ext = os.path.splitext(file.filename)
                    if file_ext.lower() not in ['.csv', '.xls', '.xlsx']:
                        raise ValueError("Unsupported file type. Please upload CSV or Excel.")
                    df, error_message = load_data(source_type='upload', source_path_or_file=file)
                else:
                    raise ValueError("No file selected for upload.")
            else:
                raise ValueError("Invalid data source type.")

            if df is not None:
                filename = f"{uuid.uuid4()}{file_ext}"
                filepath = os.path.join(app.config['UPLOAD_FOLDER'], filename)
                session['filepath'] = filepath
                session['file_ext'] = file_ext
                session['code_log'] = [f"df = pd.read_csv('{filepath}')" if file_ext == '.csv' else f"df = pd.read_excel('{filepath}')"]
                _save_df_to_filepath(df)
                return redirect(url_for('data_viewer'))

        except Exception as e:
            error_message = str(e)

    current_stage, progress_percent = _get_progress_data("Data Ingestion")
    return render_template('index.html', error=error_message, current_stage=current_stage, progress_percent=progress_percent)


@app.route('/data_viewer')
def data_viewer():
    df, error_message = _get_df_from_filepath()
    if error_message:
        return redirect(url_for('index'))

    df_head_html, info_str, desc_html, columns, unique_values = get_dataframe_summary(df)
    current_stage, progress_percent = _get_progress_data("Data Cleaning")
    return render_template('data_viewer.html',
                           df_head=df_head_html, df_info=info_str, df_desc=desc_html,
                           unique_values=unique_values, columns=columns,
                           current_stage=current_stage, progress_percent=progress_percent)


@app.route('/data_cleaning', methods=['GET', 'POST'])
def data_cleaning():
    df, error_message = _get_df_from_filepath()
    if error_message:
        return redirect(url_for('index'))

    new_error_message = None
    success_message = None

    if request.method == 'POST':
        action = request.form.get('action')
        
        try:
            if action == 'handle_missing':
                columns = request.form.getlist('missing_cols')
                strategy = request.form.get('missing_strategy')
                df = handle_missing_values(df, columns, strategy)
                success_message = f"Missing values handled using '{strategy}'."

            elif action == 'convert_dtype':
                column = request.form.get('dtype_col')
                dtype = request.form.get('new_dtype')
                df, new_error_message = convert_dtype(df, column, dtype)
                if new_error_message is None:
                    success_message = f"Column '{column}' converted to '{dtype}'."

            elif action == 'remove_duplicates':
                df = remove_duplicates(df)
                session['code_log'].append(f"df = df.drop_duplicates()")
                success_message = "Duplicate rows removed."
            
            elif action == 'standardize_text':
                column = request.form.get('text_col')
                case = request.form.get('text_case')
                df, new_error_message = standardize_text(df, column, case)
                if new_error_message is None:
                    session['code_log'].append(f"df['{column}'] = df['{column}'].str.{case}()")
                    success_message = f"Text in '{column}' standardized to '{case}'."

            elif action == 'handle_outliers':
                column = request.form.get('outlier_col')
                method = request.form.get('outlier_method')
                df, new_error_message = handle_outliers(df, column, method)
                if new_error_message is None:
                    session['code_log'].append(f"# Handling outliers in '{column}' using {method} method (code is complex)")
                    success_message = f"Outliers in '{column}' handled using '{method}'."

            elif action == 'correct_inconsistencies':
                column = request.form.get('inconsistency_col')
                mapping_str = request.form.get('mapping_dict')
                mapping_dict = eval(mapping_str)
                if not isinstance(mapping_dict, dict):
                    raise ValueError("Input is not a valid dictionary.")
                df, new_error_message = correct_inconsistencies(df, column, mapping_dict)
                if new_error_message is None:
                    session['code_log'].append(f"df['{column}'] = df['{column}'].replace({mapping_dict})")
                    success_message = f"Inconsistencies in '{column}' corrected."

            elif action == 'format_dates':
                column = request.form.get('date_col')
                date_format = request.form.get('date_format') or None # Use None if empty string
                df, new_error_message = format_date_column(df, column, date_format)
                if new_error_message is None:
                    session['code_log'].append(f"df['{column}'] = pd.to_datetime(df['{column}'], format='{date_format}', errors='coerce')")
                    success_message = f"Date column '{column}' formatted successfully."

            elif action == 'sort_data':
                columns = request.form.getlist('sort_cols')
                # The form sends 'True' or 'False' as strings
                ascending = request.form.get('sort_order') == 'True'
                # Create a list of booleans of the same length as columns
                ascending_list = [ascending] * len(columns)
                df, new_error_message = sort_dataframe(df, columns, ascending_list)
                if new_error_message is None:
                    session['code_log'].append(f"df = df.sort_values(by={columns}, ascending={ascending})")
                    success_message = f"Data sorted by {columns}."

            elif action == 'drop_columns':
                columns = request.form.getlist('drop_cols')
                df, new_error_message = drop_columns(df, columns)
                if new_error_message is None:
                    session['code_log'].append(f"df = df.drop(columns={columns})")
                    success_message = f"Columns {columns} dropped."

            elif action == 'reset_index':
                df, new_error_message = reset_dataframe_index(df)
                if new_error_message is None:
                    session['code_log'].append("df = df.reset_index(drop=True)")
                    success_message = "DataFrame index has been reset."

            if new_error_message is None:
                _save_df_to_filepath(df)

        except Exception as e:
            new_error_message = f"An error occurred: {e}"

    df_head_html, _, _, columns, _ = get_dataframe_summary(df)
    current_stage, progress_percent = _get_progress_data("Data Cleaning")
    return render_template('data_cleaning.html',
                           df_head=df_head_html, columns=columns,
                           error=new_error_message, success=success_message,
                           current_stage=current_stage, progress_percent=progress_percent)


@app.route('/data_eda', methods=['GET', 'POST'])
def data_eda():
    df, error_message = _get_df_from_filepath()
    if error_message:
        return redirect(url_for('index'))

    df_head_html, info_str, desc_html, columns, unique_values = get_dataframe_summary(df)
    plot_json = None
    new_error_message = None

    if request.method == 'POST':
        try:
            analysis_type = request.form.get('analysis_type')

            if analysis_type == 'univariate':
                column = request.form.get('uni_column')
                if column:
                    plot_json = generate_univariate_plot(df, column)
                else:
                    new_error_message = "Please select a column for univariate analysis."

            elif analysis_type == 'bivariate':
                x_col = request.form.get('bi_x_column')
                y_col = request.form.get('bi_y_column')
                if x_col and y_col:
                    plot_json = generate_bivariate_plot(df, x_col, y_col)
                else:
                    new_error_message = "Please select two columns for bivariate analysis."

            elif analysis_type == 'multivariate':
                multi_columns = request.form.getlist('multi_columns')
                if len(multi_columns) > 1:
                    plot_json = generate_multivariate_plot(df, multi_columns)
                else:
                    new_error_message = "Please select at least two columns for multivariate analysis."

        except Exception as e:
            new_error_message = f"An error occurred during plot generation: {e}"


    current_stage, progress_percent = _get_progress_data("EDA & Visualization")
    return render_template('data_eda.html',
                           df_head=df_head_html, df_info=info_str, df_desc=desc_html,
                           columns=columns, plot_json=plot_json, error=new_error_message,
                           unique_values=unique_values, current_stage=current_stage,
                           progress_percent=progress_percent)


@app.route('/data_filtering', methods=['GET', 'POST'])
def data_filtering():
    df, error_message = _get_df_from_filepath()
    if error_message:
        return redirect(url_for('index'))

    new_error_message = None
    success_message = None

    if request.method == 'POST':
        try:
            column = request.form.get('filter_col')
            operator = request.form.get('filter_op')
            value = request.form.get('filter_val')

            original_rows = len(df)
            df, new_error_message = filter_dataframe(df, column, operator, value)
            if new_error_message is None:
                _save_df_to_filepath(df)
                filtered_rows = len(df)
                success_message = f"Filter applied successfully. Showing {filtered_rows} of {original_rows} rows."
                session['code_log'].append(f"df = df[df['{column}'] {operator} '{value}'] # Adjust value quoting for strings vs. numbers")
        except Exception as e:
            new_error_message = f"An error occurred during filtering: {e}"

    df_head_html = df.head(100).to_html(classes=['table', 'table-striped', 'table-sm'])
    _, _, columns, _ = get_dataframe_summary(df)

    # This page doesn't neatly fit in the linear pipeline, so we can handle progress differently
    # For now, let's just pass dummy values or handle it gracefully in the template
    current_stage = "Data Filtering"
    progress_percent = 50

    return render_template('data_filtering.html',
                           df_head=df_head_html, columns=columns,
                           error=new_error_message, success=success_message,
                           current_stage=current_stage, progress_percent=progress_percent)


@app.route('/data_engineering', methods=['GET', 'POST'])
def data_engineering():
    df, error_message = _get_df_from_filepath()
    if error_message:
        return redirect(url_for('index'))

    new_error_message = None
    success_message = None
    
    if request.method == 'POST':
        action = request.form.get('action')
        
        try:
            if action == 'create_feature':
                col1 = request.form.get('col1')
                col2 = request.form.get('col2')
                operation = request.form.get('operation')
                new_col_name = request.form.get('new_col_name')
                df, new_error_message = create_new_feature(df, col1, col2, operation, new_col_name)
                if new_error_message is None:
                    op_map = {'add': '+', 'subtract': '-', 'multiply': '*', 'divide': '/'}
                    session['code_log'].append(f"df['{new_col_name}'] = df['{col1}'] {op_map[operation]} df['{col2}']")
                    success_message = f"New feature '{new_col_name}' created."

            elif action == 'apply_encoding':
                columns = request.form.getlist('columns')
                encoding_type = request.form.get('encoding_type')
                df, new_error_message = apply_encoding(df, columns, encoding_type)
                if new_error_message is None:
                    session['code_log'].append(f"# Applying {encoding_type} encoding to {columns} (code is complex)")
                    success_message = f"Columns encoded using '{encoding_type}'."

            elif action == 'scale_features':
                columns = request.form.getlist('columns')
                scaler_type = request.form.get('scaler_type')
                df, new_error_message = scale_features(df, columns, scaler_type)
                if new_error_message is None:
                    session['code_log'].append(f"# Scaling {columns} using {scaler_type} scaler (code is complex)")
                    success_message = f"Columns scaled using '{scaler_type}'."

            elif action == 'rename_drop':
                old_col_name = request.form.get('old_column_name')
                new_col_name = request.form.get('new_column_name')
                columns_to_drop = request.form.getlist('columns_to_drop')
                df, new_error_message = rename_and_drop_columns(df, new_column_name, old_col_name, columns_to_drop)
                if new_error_message is None:
                    success_message = "Columns renamed/dropped."

            if new_error_message is None:
                _save_df_to_filepath(df)

        except Exception as e:
            new_error_message = f"An error occurred: {e}"

    df_head_html, _, _, columns, _ = get_dataframe_summary(df)
    current_stage, progress_percent = _get_progress_data("Feature Engineering")
    return render_template('data_engineering.html',
                           df_head=df_head_html, columns=columns, error=new_error_message,
                           success=success_message, current_stage=current_stage,
                           progress_percent=progress_percent)


@app.route('/data_aggregation', methods=['GET', 'POST'])
def data_aggregation():
    df, error_message = _get_df_from_filepath()
    if error_message:
        return redirect(url_for('index'))

    new_error_message = None
    success_message = None
    result_df_head = None

    if request.method == 'POST':
        try:
            agg_type = request.form.get('agg_type')
            result_df = None

            if agg_type == 'groupby':
                groupby_cols = request.form.getlist('groupby_cols')
                agg_col = request.form.get('agg_col')
                agg_func = request.form.get('agg_func')
                result_df, new_error_message = group_by_aggregate(df, groupby_cols, agg_col, agg_func)
                if new_error_message is None:
                    success_message = "GroupBy aggregation successful."
                    session['code_log'].append(f"agg_df = df.groupby({groupby_cols})['{agg_col}'].agg('{agg_func}').reset_index()")

            elif agg_type == 'pivot':
                index_cols = request.form.getlist('pivot_index')
                column_cols = request.form.getlist('pivot_cols')
                value_col = request.form.get('pivot_val')
                agg_func = request.form.get('pivot_agg')
                result_df, new_error_message = pivot_table(df, index_cols, column_cols, value_col, agg_func)
                if new_error_message is None:
                    success_message = "Pivot table created successfully."
                    session['code_log'].append(f"pivot_df = df.pivot_table(values='{value_col}', index={index_cols}, columns={column_cols}, aggfunc='{agg_func}')")

            if result_df is not None:
                # Don't save the aggregated df, just show it
                result_df_head = result_df.head(100).to_html(classes=['table', 'table-striped', 'table-sm'])

        except Exception as e:
            new_error_message = f"An error occurred: {e}"

    _, _, columns, _ = get_dataframe_summary(df)
    current_stage = "Data Aggregation"
    progress_percent = 60

    return render_template('data_aggregation.html',
                           columns=columns, df=df, result_df_head=result_df_head,
                           error=new_error_message, success=success_message,
                           current_stage=current_stage, progress_percent=progress_percent)


@app.route('/model_building', methods=['GET', 'POST'])
def model_building():
    df, error_message = _get_df_from_filepath()
    if error_message:
        return redirect(url_for('index'))

    if request.method == 'POST':
        try:
            target_col = request.form.get('target_col')
            feature_cols = request.form.getlist('feature_cols')
            problem_type = request.form.get('problem_type')
            test_size = float(request.form.get('test_size'))

            # The model checkboxes are disabled in HTML based on problem type,
            # so we only get the relevant ones.
            selected_models = request.form.getlist('models')

            if not target_col or not feature_cols or not selected_models:
                raise ValueError("Missing required fields: target, features, or models.")

            # Run the models
            results_df = run_models(df, feature_cols, target_col, problem_type, test_size)

            # Prepare results for rendering
            results_table = results_df.drop(columns=['Confusion Matrix'], errors='ignore').to_html(classes=['table', 'table-striped', 'table-sm'])
            results_list = results_df.to_dict(orient='records')

<<<<<<< HEAD
            # Save the run configuration for the tuning step
            session['last_run_features'] = feature_cols
            session['last_run_target'] = target_col
            session['last_run_problem_type'] = problem_type

=======
>>>>>>> 1f0e7398
            return render_template('model_results.html',
                                   results_table=results_table,
                                   results_list=results_list,
                                   problem_type=problem_type,
                                   current_stage="Model Evaluation",
                                   progress_percent=90)
        except Exception as e:
            # On error, re-render the model building page with the error message
            _, _, columns, _ = get_dataframe_summary(df)
            return render_template('model_building.html',
                                   columns=columns,
                                   models=get_model_list(),
                                   error=f"An error occurred: {e}",
                                   current_stage="Model Building",
                                   progress_percent=75)

    # For GET request
    _, _, columns, _ = get_dataframe_summary(df)
    current_stage, progress_percent = _get_progress_data("Model Building")
    return render_template('model_building.html',
                           columns=columns,
                           models=get_model_list(),
                           current_stage=current_stage,
                           progress_percent=progress_percent)


<<<<<<< HEAD
@app.route('/model_tuning/<model_name>', methods=['GET', 'POST'])
def model_tuning(model_name):
    df, error_message = _get_df_from_filepath()
    if error_message:
        return redirect(url_for('index'))

    # This is a simplified way to keep state. In a larger app, you'd pass this via forms.
    # For now, we assume the last run's settings are what we're tuning.
    # This part needs the session to be populated from the model_building run,
    # which we are not doing yet. This will be faked for now.
    # TODO: Pass features and target from model_building to this route.
    if 'last_run_features' not in session:
        # Fallback for now
        session['last_run_features'] = df.columns.tolist()[:-1]
        session['last_run_target'] = df.columns.tolist()[-1]
        session['last_run_problem_type'] = 'Classification' if df[session['last_run_target']].dtype == 'object' else 'Regression'


    features = session['last_run_features']
    target = session['last_run_target']
    problem_type = session['last_run_problem_type']

    param_grid_options = get_hyperparameter_grid()[problem_type].get(model_name, {})
    tuning_results = None
    new_error_message = None

    if request.method == 'POST':
        try:
            # Construct param_grid from form
            param_grid = {}
            for param, values in param_grid_options.items():
                user_values = request.form.get(param)
                if user_values:
                    # Super basic parsing: split by comma and try to convert to int/float
                    processed_values = []
                    for v in user_values.split(','):
                        v = v.strip()
                        try:
                            processed_values.append(float(v) if '.' in v else int(v))
                        except ValueError:
                            processed_values.append(v) # Keep as string if conversion fails
                    param_grid[param] = processed_values

            tuning_results = tune_model_hyperparameters(df, features, target, problem_type, model_name, param_grid)
        except Exception as e:
            new_error_message = f"An error occurred during tuning: {e}"


    return render_template('model_tuning.html',
                           model_name=model_name,
                           param_grid_options=param_grid_options,
                           tuning_results=tuning_results,
                           error=new_error_message,
                           current_stage="Model Improvement",
                           progress_percent=95)


=======
>>>>>>> 1f0e7398
@app.route('/user_guide')
def user_guide():
    """
    Renders the user guide page.
    """
    return render_template('user_guide.html')


@app.route('/export', methods=['GET', 'POST'])
def export():
    df, error_message = _get_df_from_filepath()
    if error_message:
        return redirect(url_for('index'))

    if request.method == 'POST':
        export_format = request.form.get('export_format')

        if export_format in ['csv', 'xlsx']:
            file_content, mime_type = export_dataframe(df, export_format)
            return send_file(
                io.BytesIO(file_content),
                mimetype=mime_type,
                as_attachment=True,
                download_name=f'exported_data.{export_format}'
            )
        elif export_format == 'ipynb':
            include_code = request.form.get('include_code') == 'true'
            code_log = session.get('code_log', []) if include_code else []
            df_head_html = df.head().to_html(classes=['table', 'table-striped', 'table-sm'])

            file_content, mime_type = export_ipynb(df_head_html, code_log, "Final")
            return send_file(
                io.BytesIO(file_content),
                mimetype=mime_type,
                as_attachment=True,
                download_name='analysis_notebook.ipynb'
            )

    df_head_html, _, _, _, _ = get_dataframe_summary(df)
    current_stage, progress_percent = _get_progress_data("Export & Finalization")
    return render_template('export.html',
                           df_head=df_head_html,
                           current_stage=current_stage,
                           progress_percent=progress_percent)


if __name__ == '__main__':
    app.run(debug=True)<|MERGE_RESOLUTION|>--- conflicted
+++ resolved
@@ -15,11 +15,9 @@
 )
 from utils.data_filtering import filter_dataframe
 from utils.data_aggregation import group_by_aggregate, pivot_table
-<<<<<<< HEAD
+
 from utils.modeling import get_model_list, run_models, get_hyperparameter_grid, tune_model_hyperparameters
-=======
-from utils.modeling import get_model_list, run_models
->>>>>>> 1f0e7398
+
 from utils.eda import generate_univariate_plot, generate_bivariate_plot, generate_multivariate_plot
 from utils.data_export import export_dataframe, export_ipynb
 import pandas as pd
@@ -469,14 +467,13 @@
             results_table = results_df.drop(columns=['Confusion Matrix'], errors='ignore').to_html(classes=['table', 'table-striped', 'table-sm'])
             results_list = results_df.to_dict(orient='records')
 
-<<<<<<< HEAD
+
             # Save the run configuration for the tuning step
             session['last_run_features'] = feature_cols
             session['last_run_target'] = target_col
             session['last_run_problem_type'] = problem_type
 
-=======
->>>>>>> 1f0e7398
+
             return render_template('model_results.html',
                                    results_table=results_table,
                                    results_list=results_list,
@@ -503,7 +500,7 @@
                            progress_percent=progress_percent)
 
 
-<<<<<<< HEAD
+
 @app.route('/model_tuning/<model_name>', methods=['GET', 'POST'])
 def model_tuning(model_name):
     df, error_message = _get_df_from_filepath()
@@ -561,8 +558,7 @@
                            progress_percent=95)
 
 
-=======
->>>>>>> 1f0e7398
+
 @app.route('/user_guide')
 def user_guide():
     """
