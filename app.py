--- conflicted
+++ resolved
@@ -2,15 +2,10 @@
 
 import os
 import uuid
-<<<<<<< HEAD
+
 import json
 import shutil
-=======
-
-import json
-import shutil
-
->>>>>>> 8af31a0c
+
 from flask import Flask, render_template, request, redirect, url_for, session, send_file
 from werkzeug.utils import secure_filename
 from utils.data_ingestion import load_data, get_dataframe_summary
@@ -24,15 +19,10 @@
 )
 from utils.data_filtering import filter_dataframe
 from utils.data_aggregation import group_by_aggregate, pivot_table
-<<<<<<< HEAD
+
 from utils.data_combining import combine_dataframes
 from utils.modeling import get_model_list, run_models, get_hyperparameter_grid, tune_model_hyperparameters
-=======
-
-from utils.data_combining import combine_dataframes
-from utils.modeling import get_model_list, run_models, get_hyperparameter_grid, tune_model_hyperparameters
-
->>>>>>> 8af31a0c
+
 from utils.eda import generate_univariate_plot, generate_bivariate_plot, generate_multivariate_plot
 from utils.data_export import export_dataframe, export_ipynb
 import pandas as pd
@@ -52,10 +42,7 @@
     "Feature Engineering", "Model Building", "Model Evaluation", "Export & Finalization"
 ]
 
-<<<<<<< HEAD
-=======
-
->>>>>>> 8af31a0c
+
 def _get_project_dir():
     if 'project_id' in session:
         return os.path.join(app.config['UPLOAD_FOLDER'], session['project_id'])
@@ -124,7 +111,7 @@
 def index():
     error_message = None
     if request.method == 'POST':
-<<<<<<< HEAD
+
         # This route now only handles creating new projects
         action = request.form.get('action')
         if action != 'create_project':
@@ -216,129 +203,17 @@
                 except Exception as e:
                     error_message = f"Error deleting project: {e}"
 
-=======
-
-        action = request.form.get('action')
-        
-        try:
-            if action == 'load_project':
-                project_id = request.form.get('project_id')
-                project_dir = os.path.join(app.config['UPLOAD_FOLDER'], project_id)
-                state_path = os.path.join(project_dir, 'project_state.json')
-                if not os.path.exists(state_path):
-                    raise ValueError("Project ID not found.")
-
-                with open(state_path, 'r') as f:
-                    state = json.load(f)
-
-                # Load state into session
-                for key, value in state.items():
-                    session[key] = value
-
-                return redirect(url_for('data_viewer'))
-
-            elif action == 'create_project':
-                source_type = request.form.get('source_type')
-                df = None
-                if source_type == 'url':
-                    url = request.form.get('url')
-                    df, error_message = load_data(source_type='url', source_path_or_file=url)
-                    if df is not None:
-                        file_ext = '.csv' if '.csv' in url else '.xlsx'
-                elif source_type == 'upload':
-                    file = request.files.get('file')
-                    if file and file.filename:
-                        _, file_ext = os.path.splitext(file.filename)
-                        if file_ext.lower() not in ['.csv', '.xls', '.xlsx']:
-                            raise ValueError("Unsupported file type.")
-                        df, error_message = load_data(source_type='upload', source_path_or_file=file)
-                    else:
-                        raise ValueError("No file selected.")
-
-                if df is not None:
-                    project_id = f"project_{uuid.uuid4().hex[:12]}"
-                    project_dir = os.path.join(app.config['UPLOAD_FOLDER'], project_id)
-                    os.makedirs(project_dir, exist_ok=True)
-
-                    data_filename = f"data{file_ext}"
-                    data_path = os.path.join(project_dir, data_filename)
-
-                    session['project_id'] = project_id
-                    session['data_filename'] = data_filename
-                    session['code_log'] = [f"df = pd.read_csv('data.csv')"] if file_ext == '.csv' else [f"df = pd.read_excel('data.xlsx')"]
-
-                    if file_ext == '.csv':
-                        df.to_csv(data_path, index=False)
-                    else:
-                        df.to_excel(data_path, index=False)
-
-                    _save_project_state()
-                    return redirect(url_for('data_viewer'))
-
-
-        except Exception as e:
-            error_message = str(e)
-
-
-    return render_template('index.html', error=error_message)
-
-
-@app.route('/projects', methods=['GET', 'POST'])
-def projects():
-    error_message = None
-    success_message = None
-    if request.method == 'POST':
-        action = request.form.get('action')
-        project_id = request.form.get('project_id')
-        project_dir = os.path.join(app.config['UPLOAD_FOLDER'], project_id)
-
-        if action == 'load_project':
-            try:
-                state_path = os.path.join(project_dir, 'project_state.json')
-                if not os.path.exists(state_path):
-                    raise ValueError("Project ID not found.")
-
-                with open(state_path, 'r') as f:
-                    state = json.load(f)
-
-                for key, value in state.items():
-                    session[key] = value
-
-                return redirect(url_for('data_viewer'))
-            except Exception as e:
-                error_message = f"Error loading project: {e}"
-
-        elif action == 'delete_project':
-            try:
-                if os.path.exists(project_dir):
-                    shutil.rmtree(project_dir)
-                    success_message = f"Project '{project_id}' deleted successfully."
-                else:
-                    error_message = "Project not found."
-            except Exception as e:
-                error_message = f"Error deleting project: {e}"
-
-    # For GET request, list all projects
->>>>>>> 8af31a0c
+
     project_list = [d for d in os.listdir(app.config['UPLOAD_FOLDER']) if os.path.isdir(os.path.join(app.config['UPLOAD_FOLDER'], d)) and d.startswith('project_')]
 
     return render_template('projects.html', projects=project_list, error=error_message, success=success_message)
 
-<<<<<<< HEAD
+
 
 @app.route('/data_viewer')
 def data_viewer():
     df, error_message = _get_df_from_project()
-=======
-
-
-
-@app.route('/data_viewer')
-def data_viewer():
-
-    df, error_message = _get_df_from_project()
-
->>>>>>> 8af31a0c
+
     if error_message:
         return redirect(url_for('index'))
 
@@ -352,13 +227,9 @@
 
 @app.route('/data_cleaning', methods=['GET', 'POST'])
 def data_cleaning():
-<<<<<<< HEAD
+
     df, error_message = _get_df_from_project()
-=======
-
-    df, error_message = _get_df_from_project()
-
->>>>>>> 8af31a0c
+
     if error_message:
         return redirect(url_for('index'))
 
@@ -447,23 +318,15 @@
                     success_message = "DataFrame index has been reset."
 
             if new_error_message is None:
-<<<<<<< HEAD
+
                 _save_df_to_project(df)
                 _save_project_state()
 
         except Exception as e:
             new_error_message = f"An error occurred: {e}"
 
-=======
-
-                _save_df_to_project(df)
-                _save_project_state()
-
-
-        except Exception as e:
-            new_error_message = f"An error occurred: {e}"
-
->>>>>>> 8af31a0c
+
+
     df_head_html, _, _, columns, _ = get_dataframe_summary(df)
     current_stage, progress_percent = _get_progress_data("Data Cleaning")
     return render_template('data_cleaning.html',
@@ -474,13 +337,9 @@
 
 @app.route('/data_eda', methods=['GET', 'POST'])
 def data_eda():
-<<<<<<< HEAD
+
     df, error_message = _get_df_from_project()
-=======
-
-    df, error_message = _get_df_from_project()
-
->>>>>>> 8af31a0c
+
     if error_message:
         return redirect(url_for('index'))
 
@@ -528,13 +387,9 @@
 
 @app.route('/data_filtering', methods=['GET', 'POST'])
 def data_filtering():
-<<<<<<< HEAD
+
     df, error_message = _get_df_from_project()
-=======
-
-    df, error_message = _get_df_from_project()
-
->>>>>>> 8af31a0c
+
     if error_message:
         return redirect(url_for('index'))
 
@@ -550,19 +405,13 @@
             original_rows = len(df)
             df, new_error_message = filter_dataframe(df, column, operator, value)
             if new_error_message is None:
-<<<<<<< HEAD
-=======
-
->>>>>>> 8af31a0c
+
                 _save_df_to_project(df)
                 filtered_rows = len(df)
                 success_message = f"Filter applied successfully. Showing {filtered_rows} of {original_rows} rows."
                 session['code_log'].append(f"df = df[df['{column}'] {operator} '{value}'] # Adjust value quoting for strings vs. numbers")
                 _save_project_state()
-<<<<<<< HEAD
-=======
-
->>>>>>> 8af31a0c
+
         except Exception as e:
             new_error_message = f"An error occurred during filtering: {e}"
 
@@ -582,13 +431,9 @@
 
 @app.route('/data_engineering', methods=['GET', 'POST'])
 def data_engineering():
-<<<<<<< HEAD
+
     df, error_message = _get_df_from_project()
-=======
-
-    df, error_message = _get_df_from_project()
-
->>>>>>> 8af31a0c
+
     if error_message:
         return redirect(url_for('index'))
 
@@ -635,23 +480,14 @@
                     success_message = "Columns renamed/dropped."
 
             if new_error_message is None:
-<<<<<<< HEAD
+
                 _save_df_to_project(df)
                 _save_project_state()
 
         except Exception as e:
             new_error_message = f"An error occurred: {e}"
 
-=======
-
-                _save_df_to_project(df)
-                _save_project_state()
-
-
-        except Exception as e:
-            new_error_message = f"An error occurred: {e}"
-
->>>>>>> 8af31a0c
+
     df_head_html, _, _, columns, _ = get_dataframe_summary(df)
     current_stage, progress_percent = _get_progress_data("Feature Engineering")
     return render_template('data_engineering.html',
@@ -662,13 +498,9 @@
 
 @app.route('/data_aggregation', methods=['GET', 'POST'])
 def data_aggregation():
-<<<<<<< HEAD
+
     df, error_message = _get_df_from_project()
-=======
-
-    df, error_message = _get_df_from_project()
-
->>>>>>> 8af31a0c
+
     if error_message:
         return redirect(url_for('index'))
 
@@ -717,17 +549,11 @@
                            current_stage=current_stage, progress_percent=progress_percent)
 
 
-<<<<<<< HEAD
+
 @app.route('/data_combining', methods=['GET', 'POST'])
 def data_combining():
     left_df, error_message = _get_df_from_project()
-=======
-
-@app.route('/data_combining', methods=['GET', 'POST'])
-def data_combining():
-    left_df, error_message = _get_df_from_project()
-
->>>>>>> 8af31a0c
+
     if error_message:
         return redirect(url_for('index'))
 
@@ -773,13 +599,9 @@
 
                     if new_error_message is None:
                         # Overwrite the main df with the result
-<<<<<<< HEAD
+
                         _save_df_to_project(combined_df)
-=======
-
-                        _save_df_to_project(combined_df)
-
->>>>>>> 8af31a0c
+
                         result_df_head = combined_df.head().to_html(classes=['table', 'table-striped', 'table-sm'])
                         success_message = f"DataFrames combined successfully using '{method}'."
                         # Clean up the right dataframe from session and disk
@@ -806,17 +628,11 @@
                            current_stage="Data Combining", progress_percent=30)
 
 
-<<<<<<< HEAD
+
 @app.route('/model_building', methods=['GET', 'POST'])
 def model_building():
     df, error_message = _get_df_from_project()
-=======
-
-@app.route('/model_building', methods=['GET', 'POST'])
-def model_building():
-    df, error_message = _get_df_from_project()
-
->>>>>>> 8af31a0c
+
     if error_message:
         return redirect(url_for('index'))
 
@@ -841,19 +657,13 @@
             results_table = results_df.drop(columns=['Confusion Matrix'], errors='ignore').to_html(classes=['table', 'table-striped', 'table-sm'])
             results_list = results_df.to_dict(orient='records')
 
-<<<<<<< HEAD
-=======
-
->>>>>>> 8af31a0c
+
             # Save the run configuration for the tuning step
             session['last_run_features'] = feature_cols
             session['last_run_target'] = target_col
             session['last_run_problem_type'] = problem_type
 
-<<<<<<< HEAD
-=======
-
->>>>>>> 8af31a0c
+
             return render_template('model_results.html',
                                    results_table=results_table,
                                    results_list=results_list,
@@ -880,17 +690,11 @@
                            progress_percent=progress_percent)
 
 
-<<<<<<< HEAD
+
 @app.route('/model_tuning/<model_name>', methods=['GET', 'POST'])
 def model_tuning(model_name):
     df, error_message = _get_df_from_project()
-=======
-
-@app.route('/model_tuning/<model_name>', methods=['GET', 'POST'])
-def model_tuning(model_name):
-    df, error_message = _get_df_from_project()
-
->>>>>>> 8af31a0c
+
     if error_message:
         return redirect(url_for('index'))
 
@@ -945,10 +749,7 @@
                            progress_percent=95)
 
 
-<<<<<<< HEAD
-=======
-
->>>>>>> 8af31a0c
+
 @app.route('/user_guide')
 def user_guide():
     """
@@ -959,13 +760,9 @@
 
 @app.route('/export', methods=['GET', 'POST'])
 def export():
-<<<<<<< HEAD
+
     df, error_message = _get_df_from_project()
-=======
-
-    df, error_message = _get_df_from_project()
-
->>>>>>> 8af31a0c
+
     if error_message:
         return redirect(url_for('index'))
 
