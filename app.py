--- conflicted
+++ resolved
@@ -338,28 +338,22 @@
 
             if analysis_type == 'univariate':
                 column = request.form.get('uni_column')
-<<<<<<< HEAD
+
                 plot_type = request.form.get('uni_plot_type')
                 if column:
                     plot_json = generate_univariate_plot(df, column, plot_type, color=color_col)
-=======
-                if column:
-                    plot_json = generate_univariate_plot(df, column, color=color_col)
->>>>>>> 95ff2bf3
+
                 else:
                     new_error_message = "Please select a column for univariate analysis."
 
             elif analysis_type == 'bivariate':
                 x_col = request.form.get('bi_x_column')
                 y_col = request.form.get('bi_y_column')
-<<<<<<< HEAD
+
                 plot_type = request.form.get('bi_plot_type')
                 if x_col and y_col:
                     plot_json = generate_bivariate_plot(df, x_col, y_col, plot_type, color=color_col)
-=======
-                if x_col and y_col:
-                    plot_json = generate_bivariate_plot(df, x_col, y_col, color=color_col)
->>>>>>> 95ff2bf3
+
                 else:
                     new_error_message = "Please select two columns for bivariate analysis."
 
