{% extends "base.html" %}

{% block content %}
<div class="row justify-content-center">
    <div class="col-md-10 text-center">
        <div class="card shadow-sm">
<<<<<<< HEAD
            <div class="card-body p-5">
                <h1 class="card-title">Welcome to the Data Science Pipeline</h1>
                <p class="lead">Your one-stop tool for data analysis and machine learning.</p>
                <hr class="my-4">

=======
            <div class="card-header bg-primary text-white">
                <h4>Phase 1: Data Ingestion</h4>
                <p class="mb-0">
                    <span class="fw-bold">Technical:</span> This module provides a flexible interface for loading
                    data from various sources, including remote URLs (GitHub, Google Drive) and local file
                    uploads. It supports common formats like CSV and Excel.
                    <br>
                    <span class="fw-bold">Layman:</span> Let's get your data into the app. You can upload a file directly
                    from your computer or paste a link from the web. This is the first step on our journey.
                </p>
            </div>
            <div class="card-body">
>>>>>>> 71ad496d
                {% if error %}
                <div class="alert alert-danger" role="alert">
                    {{ error }}
                </div>
                {% endif %}

<<<<<<< HEAD
                <div class="row">
                    <!-- Create New Project -->
                    <div class="col-md-6 border-end">
                        <h4 class="mb-3">Start a New Project</h4>
                        <p>Upload a new dataset from your device or a URL to begin the analysis pipeline.</p>
                        <form action="{{ url_for('index') }}" method="post" enctype="multipart/form-data">
                            <input type="hidden" name="action" value="create_project">
                             <div class="mb-3">
                                <label for="source_type_select" class="form-label fw-bold">Data Source:</label>
                                <select class="form-select" id="source_type_select" name="source_type">
                                    <option value="upload" selected>Upload from Device</option>
                                    <option value="url">From a Web Link (URL)</option>
                                </select>
                            </div>

                            <div id="upload_section" class="mb-3">
                                <input type="file" class="form-control" name="file" accept=".csv, .xls, .xlsx">
                            </div>

                            <div id="url_section" class="mb-3" style="display: none;">
                                <input type="url" class="form-control" name="url" placeholder="Paste a link to your data file">
                            </div>
                            <button type="submit" class="btn btn-primary w-100">Create New Project</button>
                        </form>
                    </div>

                    <!-- Load Existing Project -->
                    <div class="col-md-6">
                        <h4 class="mb-3">Load & Manage Projects</h4>
                        <p>Resume a previous session or manage your saved projects.</p>
                        <a href="{{ url_for('projects') }}" class="btn btn-success w-100">Go to Projects Page</a>
                    </div>
                </div>
=======
                <form action="{{ url_for('index') }}" method="post" enctype="multipart/form-data" class="mt-3">
                    <div class="mb-3">
                        <label for="source_type_select" class="form-label fw-bold">Choose Your Data Source</label>
                        <select class="form-select" id="source_type_select" name="source_type">
                            <option value="upload" selected>Upload from Device</option>
                            <option value="url">From a Web Link (URL)</option>
                        </select>
                    </div>

                    <!-- Upload from Device Section -->
                    <div id="upload_section">
                        <div class="mb-3">
                            <label for="file" class="form-label">Choose a file from your computer</label>
                            <input type="file" class="form-control" id="file" name="file" accept=".csv, .xls, .xlsx">
                            <div class="form-text">
                                <span class="fw-bold">Supported formats:</span> CSV, XLS, XLSX.
                                <br>
                                <span class="fw-bold">Layman:</span> Select the CSV or Excel file you want to analyze.
                                The app will upload it securely.
                            </div>
                        </div>
                    </div>

                    <!-- From URL Section -->
                    <div id="url_section" style="display: none;">
                        <div class="mb-3">
                            <label for="url-input" class="form-label">Dataset URL</label>
                            <input type="url" class="form-control" id="url-input" name="url" placeholder="Paste a link to your data file">
                            <div class="form-text">
                                <span class="fw-bold">How it works:</span> The app can download data directly from links.
                                This is great for datasets stored online.
                                <br>
                                <span class="fw-bold">Supported Links:</span>
                                <ul>
                                    <li><strong class="text-success">GitHub:</strong> Just paste the regular GitHub link to the file. The app handles the rest.</li>
                                    <li><strong class="text-success">Google Drive:</strong> Share your file or Google Sheet so "anyone with the link can view," then paste the link here.</li>
                                    <li><strong class="text-success">Raw Links:</strong> Direct links to CSV or Excel files.</li>
                                </ul>
                            </div>
                        </div>
                    </div>

                    <button type="submit" class="btn btn-primary w-100 mt-3">Load Dataset</button>
                </form>
>>>>>>> 71ad496d
            </div>
        </div>
    </div>
</div>

<script>
<<<<<<< HEAD
document.addEventListener('DOMContentLoaded', function () {
    const sourceSelect = document.getElementById('source_type_select');
    const uploadSection = document.getElementById('upload_section');
    const urlSection = document.getElementById('url_section');

    sourceSelect.addEventListener('change', function() {
        if (this.value === 'upload') {
            uploadSection.style.display = 'block';
            urlSection.style.display = 'none';
        } else {
            uploadSection.style.display = 'none';
            urlSection.style.display = 'block';
        }
    });
});
=======
    document.addEventListener('DOMContentLoaded', function () {
        const sourceSelect = document.getElementById('source_type_select');
        const uploadSection = document.getElementById('upload_section');
        const urlSection = document.getElementById('url_section');
        const fileInput = document.getElementById('file');
        const urlInput = document.getElementById('url-input');

        function toggleSections() {
            if (sourceSelect.value === 'upload') {
                uploadSection.style.display = 'block';
                urlSection.style.display = 'none';
                fileInput.required = true;
                urlInput.required = false;
            } else {
                uploadSection.style.display = 'none';
                urlSection.style.display = 'block';
                fileInput.required = false;
                urlInput.required = true;
            }
        }

        // Initial state
        toggleSections();

        // Event listener for changes
        sourceSelect.addEventListener('change', toggleSections);
    });
>>>>>>> 71ad496d
</script>
{% endblock %}<|MERGE_RESOLUTION|>--- conflicted
+++ resolved
@@ -4,33 +4,20 @@
 <div class="row justify-content-center">
     <div class="col-md-10 text-center">
         <div class="card shadow-sm">
-<<<<<<< HEAD
+
             <div class="card-body p-5">
                 <h1 class="card-title">Welcome to the Data Science Pipeline</h1>
                 <p class="lead">Your one-stop tool for data analysis and machine learning.</p>
                 <hr class="my-4">
 
-=======
-            <div class="card-header bg-primary text-white">
-                <h4>Phase 1: Data Ingestion</h4>
-                <p class="mb-0">
-                    <span class="fw-bold">Technical:</span> This module provides a flexible interface for loading
-                    data from various sources, including remote URLs (GitHub, Google Drive) and local file
-                    uploads. It supports common formats like CSV and Excel.
-                    <br>
-                    <span class="fw-bold">Layman:</span> Let's get your data into the app. You can upload a file directly
-                    from your computer or paste a link from the web. This is the first step on our journey.
-                </p>
-            </div>
-            <div class="card-body">
->>>>>>> 71ad496d
+
                 {% if error %}
                 <div class="alert alert-danger" role="alert">
                     {{ error }}
                 </div>
                 {% endif %}
 
-<<<<<<< HEAD
+
                 <div class="row">
                     <!-- Create New Project -->
                     <div class="col-md-6 border-end">
@@ -64,59 +51,14 @@
                         <a href="{{ url_for('projects') }}" class="btn btn-success w-100">Go to Projects Page</a>
                     </div>
                 </div>
-=======
-                <form action="{{ url_for('index') }}" method="post" enctype="multipart/form-data" class="mt-3">
-                    <div class="mb-3">
-                        <label for="source_type_select" class="form-label fw-bold">Choose Your Data Source</label>
-                        <select class="form-select" id="source_type_select" name="source_type">
-                            <option value="upload" selected>Upload from Device</option>
-                            <option value="url">From a Web Link (URL)</option>
-                        </select>
-                    </div>
 
-                    <!-- Upload from Device Section -->
-                    <div id="upload_section">
-                        <div class="mb-3">
-                            <label for="file" class="form-label">Choose a file from your computer</label>
-                            <input type="file" class="form-control" id="file" name="file" accept=".csv, .xls, .xlsx">
-                            <div class="form-text">
-                                <span class="fw-bold">Supported formats:</span> CSV, XLS, XLSX.
-                                <br>
-                                <span class="fw-bold">Layman:</span> Select the CSV or Excel file you want to analyze.
-                                The app will upload it securely.
-                            </div>
-                        </div>
-                    </div>
-
-                    <!-- From URL Section -->
-                    <div id="url_section" style="display: none;">
-                        <div class="mb-3">
-                            <label for="url-input" class="form-label">Dataset URL</label>
-                            <input type="url" class="form-control" id="url-input" name="url" placeholder="Paste a link to your data file">
-                            <div class="form-text">
-                                <span class="fw-bold">How it works:</span> The app can download data directly from links.
-                                This is great for datasets stored online.
-                                <br>
-                                <span class="fw-bold">Supported Links:</span>
-                                <ul>
-                                    <li><strong class="text-success">GitHub:</strong> Just paste the regular GitHub link to the file. The app handles the rest.</li>
-                                    <li><strong class="text-success">Google Drive:</strong> Share your file or Google Sheet so "anyone with the link can view," then paste the link here.</li>
-                                    <li><strong class="text-success">Raw Links:</strong> Direct links to CSV or Excel files.</li>
-                                </ul>
-                            </div>
-                        </div>
-                    </div>
-
-                    <button type="submit" class="btn btn-primary w-100 mt-3">Load Dataset</button>
-                </form>
->>>>>>> 71ad496d
             </div>
         </div>
     </div>
 </div>
 
 <script>
-<<<<<<< HEAD
+
 document.addEventListener('DOMContentLoaded', function () {
     const sourceSelect = document.getElementById('source_type_select');
     const uploadSection = document.getElementById('upload_section');
@@ -132,34 +74,6 @@
         }
     });
 });
-=======
-    document.addEventListener('DOMContentLoaded', function () {
-        const sourceSelect = document.getElementById('source_type_select');
-        const uploadSection = document.getElementById('upload_section');
-        const urlSection = document.getElementById('url_section');
-        const fileInput = document.getElementById('file');
-        const urlInput = document.getElementById('url-input');
 
-        function toggleSections() {
-            if (sourceSelect.value === 'upload') {
-                uploadSection.style.display = 'block';
-                urlSection.style.display = 'none';
-                fileInput.required = true;
-                urlInput.required = false;
-            } else {
-                uploadSection.style.display = 'none';
-                urlSection.style.display = 'block';
-                fileInput.required = false;
-                urlInput.required = true;
-            }
-        }
-
-        // Initial state
-        toggleSections();
-
-        // Event listener for changes
-        sourceSelect.addEventListener('change', toggleSections);
-    });
->>>>>>> 71ad496d
 </script>
 {% endblock %}