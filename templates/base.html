<!doctype html>
<html lang="en">
<head>
    <meta charset="utf-8">
    <meta name="viewport" content="width=device-width, initial-scale=1, shrink-to-fit=no">
    <title>Data Science Web App</title>
    <link href="https://cdn.jsdelivr.net/npm/bootstrap@5.3.0/dist/css/bootstrap.min.css" rel="stylesheet">
    <style>
        body {
            font-family: sans-serif;
            background-color: #f8f9fa;
        }
        .container {
            margin-top: 50px;
        }
        .card {
            margin-bottom: 20px;
        }
    </style>
</head>
<body>
    <nav class="navbar navbar-expand-lg navbar-dark bg-dark fixed-top">
        <div class="container-fluid">
            <a class="navbar-brand" href="{{ url_for('index') }}">DataScience Pipeline</a>
            <button class="navbar-toggler" type="button" data-bs-toggle="collapse" data-bs-target="#navbarNav" aria-controls="navbarNav" aria-expanded="false" aria-label="Toggle navigation">
                <span class="navbar-toggler-icon"></span>
            </button>
            <div class="collapse navbar-collapse" id="navbarNav">
                <ul class="navbar-nav me-auto mb-2 mb-lg-0">
<<<<<<< HEAD
                    <li class="nav-item"><a class="nav-link" href="{{ url_for('projects') }}">Projects</a></li>
                    <li class="nav-item"><a class="nav-link" href="{{ url_for('index') }}">| New Project</a></li>
                    <li class="nav-item"><a class="nav-link" href="{{ url_for('data_combining') }}">| Combining</a></li>
                    <li class="nav-item"><a class="nav-link" href="{{ url_for('data_cleaning') }}">| Cleaning</a></li>
                    <li class="nav-item"><a class="nav-link" href="{{ url_for('data_filtering') }}">| Filtering</a></li>
                    <li class="nav-item"><a class="nav-link" href="{{ url_for('data_aggregation') }}">| Aggregation</a></li>
                    <li class="nav-item"><a class="nav-link" href="{{ url_for('data_eda') }}">| EDA</a></li>
                    <li class="nav-item"><a class="nav-link" href="{{ url_for('data_engineering') }}">| Feature Engineering</a></li>
                    <li class="nav-item"><a class="nav-link" href="{{ url_for('export') }}">| Export</a></li>
                    <li class="nav-item"><a class="nav-link" href="{{ url_for('model_building') }}">| Model Building</a></li>
=======
                    <li class="nav-item"><a class="nav-link" href="{{ url_for('index') }}">1. Ingestion</a></li>

                    <li class="nav-item"><a class="nav-link" href="{{ url_for('data_combining') }}">2. Combining</a></li>
                    <li class="nav-item"><a class="nav-link" href="{{ url_for('data_cleaning') }}">3. Cleaning</a></li>
                    <li class="nav-item"><a class="nav-link" href="{{ url_for('data_filtering') }}">4. Filtering</a></li>
                    <li class="nav-item"><a class="nav-link" href="{{ url_for('data_aggregation') }}">5. Aggregation</a></li>
                    <li class="nav-item"><a class="nav-link" href="{{ url_for('data_eda') }}">6. EDA</a></li>
                    <li class="nav-item"><a class="nav-link" href="{{ url_for('data_engineering') }}">7. Feature Engineering</a></li>
                    <li class="nav-item"><a class="nav-link" href="{{ url_for('export') }}">8. Export</a></li>
                    <li class="nav-item"><a class="nav-link" href="{{ url_for('model_building') }}">9. Model Building</a></li>

>>>>>>> 71ad496d
                </ul>
                <ul class="navbar-nav ms-auto">
                    <li class="nav-item">
                        <a class="nav-link" href="{{ url_for('user_guide') }}">User Guide</a>
                    </li>
                </ul>
            </div>
        </div>
    </nav>
    <div class="container" style="margin-top: 80px;">
        {% if current_stage %}
        <div class="progress mb-4" style="height: 30px;">
            <div class="progress-bar progress-bar-striped progress-bar-animated bg-info"
                 role="progressbar"
                 aria-valuenow="{{ progress_percent }}"
                 aria-valuemin="0"
                 aria-valuemax="100"
                 style="width: {{ progress_percent }}%;">
                <span class="fw-bold text-dark">{{ current_stage }} ({{ progress_percent }}%)</span>
            </div>
        </div>
        {% endif %}
        {% block content %}{% endblock %}
    </div>
    <script src="https://cdn.jsdelivr.net/npm/bootstrap@5.3.0/dist/js/bootstrap.bundle.min.js"></script>
</body>
</html><|MERGE_RESOLUTION|>--- conflicted
+++ resolved
@@ -27,7 +27,7 @@
             </button>
             <div class="collapse navbar-collapse" id="navbarNav">
                 <ul class="navbar-nav me-auto mb-2 mb-lg-0">
-<<<<<<< HEAD
+
                     <li class="nav-item"><a class="nav-link" href="{{ url_for('projects') }}">Projects</a></li>
                     <li class="nav-item"><a class="nav-link" href="{{ url_for('index') }}">| New Project</a></li>
                     <li class="nav-item"><a class="nav-link" href="{{ url_for('data_combining') }}">| Combining</a></li>
@@ -38,19 +38,7 @@
                     <li class="nav-item"><a class="nav-link" href="{{ url_for('data_engineering') }}">| Feature Engineering</a></li>
                     <li class="nav-item"><a class="nav-link" href="{{ url_for('export') }}">| Export</a></li>
                     <li class="nav-item"><a class="nav-link" href="{{ url_for('model_building') }}">| Model Building</a></li>
-=======
-                    <li class="nav-item"><a class="nav-link" href="{{ url_for('index') }}">1. Ingestion</a></li>
 
-                    <li class="nav-item"><a class="nav-link" href="{{ url_for('data_combining') }}">2. Combining</a></li>
-                    <li class="nav-item"><a class="nav-link" href="{{ url_for('data_cleaning') }}">3. Cleaning</a></li>
-                    <li class="nav-item"><a class="nav-link" href="{{ url_for('data_filtering') }}">4. Filtering</a></li>
-                    <li class="nav-item"><a class="nav-link" href="{{ url_for('data_aggregation') }}">5. Aggregation</a></li>
-                    <li class="nav-item"><a class="nav-link" href="{{ url_for('data_eda') }}">6. EDA</a></li>
-                    <li class="nav-item"><a class="nav-link" href="{{ url_for('data_engineering') }}">7. Feature Engineering</a></li>
-                    <li class="nav-item"><a class="nav-link" href="{{ url_for('export') }}">8. Export</a></li>
-                    <li class="nav-item"><a class="nav-link" href="{{ url_for('model_building') }}">9. Model Building</a></li>
-
->>>>>>> 71ad496d
                 </ul>
                 <ul class="navbar-nav ms-auto">
                     <li class="nav-item">
