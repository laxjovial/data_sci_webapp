<!doctype html>
<html lang="en">
<head>
    <meta charset="utf-8">
    <meta name="viewport" content="width=device-width, initial-scale=1, shrink-to-fit=no">
    <title>Data Science Web App</title>
    <link href="https://cdn.jsdelivr.net/npm/bootstrap@5.3.0/dist/css/bootstrap.min.css" rel="stylesheet">
    <style>
        body {
            font-family: sans-serif;
            background-color: #f8f9fa;
        }
        .container {
            margin-top: 50px;
        }
        .card {
            margin-bottom: 20px;
        }
    </style>
</head>
<body>
    <nav class="navbar navbar-expand-lg navbar-dark bg-dark fixed-top">
        <div class="container-fluid">
            <a class="navbar-brand" href="{{ url_for('index') }}">DataScience Pipeline</a>
            <button class="navbar-toggler" type="button" data-bs-toggle="collapse" data-bs-target="#navbarNav" aria-controls="navbarNav" aria-expanded="false" aria-label="Toggle navigation">
                <span class="navbar-toggler-icon"></span>
            </button>
            <div class="collapse navbar-collapse" id="navbarNav">
                <ul class="navbar-nav me-auto mb-2 mb-lg-0">
<<<<<<< HEAD
=======

>>>>>>> 170fe318
                    <li class="nav-item"><a class="nav-link" href="{{ url_for('projects') }}">Projects</a></li>
                    <li class="nav-item"><a class="nav-link" href="{{ url_for('index') }}">| New Project</a></li>
                    <li class="nav-item"><a class="nav-link" href="{{ url_for('data_combining') }}">| Combining</a></li>
                    <li class="nav-item"><a class="nav-link" href="{{ url_for('data_cleaning') }}">| Cleaning</a></li>
                    <li class="nav-item"><a class="nav-link" href="{{ url_for('data_filtering') }}">| Filtering</a></li>
                    <li class="nav-item"><a class="nav-link" href="{{ url_for('data_aggregation') }}">| Aggregation</a></li>
                    <li class="nav-item"><a class="nav-link" href="{{ url_for('data_eda') }}">| EDA</a></li>
                    <li class="nav-item"><a class="nav-link" href="{{ url_for('data_engineering') }}">| Feature Engineering</a></li>
                    <li class="nav-item"><a class="nav-link" href="{{ url_for('export') }}">| Export</a></li>
                    <li class="nav-item"><a class="nav-link" href="{{ url_for('model_building') }}">| Model Building</a></li>
<<<<<<< HEAD
=======

>>>>>>> 170fe318
                </ul>
                <ul class="navbar-nav ms-auto">
                    <li class="nav-item">
                        <a class="nav-link" href="{{ url_for('user_guide') }}">User Guide</a>
                    </li>
                </ul>
            </div>
        </div>
    </nav>
    <div class="container" style="margin-top: 80px;">
        {% if current_stage %}
        <div class="progress mb-4" style="height: 30px;">
            <div class="progress-bar progress-bar-striped progress-bar-animated bg-info"
                 role="progressbar"
                 aria-valuenow="{{ progress_percent }}"
                 aria-valuemin="0"
                 aria-valuemax="100"
                 style="width: {{ progress_percent }}%;">
                <span class="fw-bold text-dark">{{ current_stage }} ({{ progress_percent }}%)</span>
            </div>
        </div>
        {% endif %}
        {% block content %}{% endblock %}
    </div>
    <script src="https://cdn.jsdelivr.net/npm/bootstrap@5.3.0/dist/js/bootstrap.bundle.min.js"></script>
</body>
</html><|MERGE_RESOLUTION|>--- conflicted
+++ resolved
@@ -27,10 +27,7 @@
             </button>
             <div class="collapse navbar-collapse" id="navbarNav">
                 <ul class="navbar-nav me-auto mb-2 mb-lg-0">
-<<<<<<< HEAD
-=======
 
->>>>>>> 170fe318
                     <li class="nav-item"><a class="nav-link" href="{{ url_for('projects') }}">Projects</a></li>
                     <li class="nav-item"><a class="nav-link" href="{{ url_for('index') }}">| New Project</a></li>
                     <li class="nav-item"><a class="nav-link" href="{{ url_for('data_combining') }}">| Combining</a></li>
@@ -41,10 +38,7 @@
                     <li class="nav-item"><a class="nav-link" href="{{ url_for('data_engineering') }}">| Feature Engineering</a></li>
                     <li class="nav-item"><a class="nav-link" href="{{ url_for('export') }}">| Export</a></li>
                     <li class="nav-item"><a class="nav-link" href="{{ url_for('model_building') }}">| Model Building</a></li>
-<<<<<<< HEAD
-=======
 
->>>>>>> 170fe318
                 </ul>
                 <ul class="navbar-nav ms-auto">
                     <li class="nav-item">
